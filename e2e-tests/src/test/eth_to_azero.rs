use std::str::FromStr;

use aleph_client::{contract::ContractInstance, keypair_from_string, sp_runtime::AccountId32};
use ethers::{
    core::types::Address,
    signers::{coins_bip39::English, MnemonicBuilder, Signer},
    utils,
};
use log::info;

use crate::{azero, config::setup_test, eth};

/// One-way `Ethereum` -> `Aleph Zero` transfer through `most`.
/// Wraps the required funds into wETH for an Ethereum account.
/// Approves the `most` contract to use the wETH funds.
/// Transfers `transfer_amount` of wETH to a specified Aleph Zero account over the bridge.
/// Waits for the transfer to complete - bottlenecked by Ethereum finalization.
/// Verifies that the correct amount of wETH is present on the Aleph Zero chain.
/// It relies on all the relevant contracts being deployed on both ends and the (wETH_ETH:wETH_AZERO) pair having been added to `most`.
#[tokio::test]
pub async fn eth_to_azero() -> anyhow::Result<()> {
    let config = setup_test();

    let wallet = MnemonicBuilder::<English>::default()
        .phrase(&*config.eth_mnemonic)
        .index(config.eth_dev_account_index)?
        .build()?;
    let eth_account_address = wallet.address();

    let eth_signed_connection = eth::signed_connection(&config.eth_node_http, wallet).await?;

    let eth_contract_addresses = eth::contract_addresses(&config.eth_contract_addresses_path)?;
    let weth_eth_address = eth_contract_addresses.weth9.parse::<Address>()?;

    let weth_abi = eth::contract_abi(&config.contract_metadata_paths.eth_weth9)?;
    let weth = eth::contract_from_deployed(weth_eth_address, weth_abi, &eth_signed_connection)?;

    let transfer_amount = utils::parse_ether(config.test_args.transfer_amount)?;
    let send_receipt = eth::send_tx(
        eth_account_address,
        weth_eth_address,
        transfer_amount + 100,
        &eth_signed_connection,
    )
    .await?;
    info!("Send tx receipt: {:?}", send_receipt);

    let most_address = eth_contract_addresses.most.parse::<Address>()?;

    let approve_args = (
        most_address,
        utils::parse_ether(config.test_args.transfer_amount)?,
    );

    let approve_receipt =
        eth::call_contract_method(weth, "approve", config.eth_gas_limit, approve_args).await?;
    info!("'Approve' tx receipt: {:?}", approve_receipt);

    let azero_contract_addresses =
        azero::contract_addresses(&config.azero_contract_addresses_path)?;
    let weth_azero_address = AccountId32::from_str(&azero_contract_addresses.weth)
        .map_err(|e| anyhow::anyhow!("Cannot parse account id from string: {:?}", e))?;

<<<<<<< HEAD
    let azero_account_keypair = keypair_from_string(&config.azero_account_seed);
    let azero_account_address_bytes: [u8; 32] =
        (*azero_account_keypair.account_id()).clone().into();
=======
    let weth_azero_contract = ContractInstance::new(
        weth_azero_account_id,
        &config.contract_metadata_paths.azero_token,
    )?;

    let azero_connection = azero::connection(&config.azero_node_ws).await;

    let azero_account_keypair = keypair_from_string("//Alice");
    let azero_account = azero_account_keypair.account_id();

    let balance_pre_transfer: u128 = weth_azero_contract
        .contract_read(
            &azero_connection,
            "PSP22::balance_of",
            &[azero_account.to_string()],
        )
        .await?;
    info!(
        "wETH (Aleph Zero) balance pre transfer: {:?}",
        balance_pre_transfer
    );

    let most_abi = eth::contract_abi(&config.contract_metadata_paths.eth_most)?;
    let most = eth::contract_from_deployed(most_address, most_abi, &eth_signed_connection)?;

    let mut weth_eth_address_bytes = [0_u8; 32];
    weth_eth_address_bytes[12..].copy_from_slice(weth_eth_address.as_fixed_bytes());

    let azero_account_address_bytes: [u8; 32] = (*azero_account).clone().into();
>>>>>>> f3d738ab

    let send_request_args = (
        weth_eth_address_bytes,
        utils::parse_ether(config.test_args.transfer_amount)?,
        azero_account_address_bytes,
    );
    let send_request_receipt =
        eth::call_contract_method(most, "sendRequest", config.eth_gas_limit, send_request_args)
            .await?;
    info!("'sendRequest' tx receipt: {:?}", send_request_receipt);

    info!(
        "Waiting {:?} minutes for finalization",
        config.test_args.wait_minutes
    );
    tokio::time::sleep(tokio::time::Duration::from_secs(
        60_u64 * config.test_args.wait_minutes,
    ))
    .await;

<<<<<<< HEAD
    let azero_connection = azero::connection(&config.azero_node_ws).await;

    let weth_azero_contract = ContractInstance::new(
        weth_azero_address,
        &config.contract_metadata_paths.azero_token,
    )?;

=======
>>>>>>> f3d738ab
    let balance_post_transfer: u128 = weth_azero_contract
        .contract_read(
            &azero_connection,
            "PSP22::balance_of",
            &[azero_account.to_string()],
        )
        .await?;
    info!(
        "wETH (Aleph Zero) balance post transfer: {:?}",
        balance_post_transfer
    );
    assert_eq!(transfer_amount, balance_post_transfer.into());

    Ok(())
}<|MERGE_RESOLUTION|>--- conflicted
+++ resolved
@@ -61,13 +61,8 @@
     let weth_azero_address = AccountId32::from_str(&azero_contract_addresses.weth)
         .map_err(|e| anyhow::anyhow!("Cannot parse account id from string: {:?}", e))?;
 
-<<<<<<< HEAD
-    let azero_account_keypair = keypair_from_string(&config.azero_account_seed);
-    let azero_account_address_bytes: [u8; 32] =
-        (*azero_account_keypair.account_id()).clone().into();
-=======
     let weth_azero_contract = ContractInstance::new(
-        weth_azero_account_id,
+        weth_azero_address,
         &config.contract_metadata_paths.azero_token,
     )?;
 
@@ -95,7 +90,6 @@
     weth_eth_address_bytes[12..].copy_from_slice(weth_eth_address.as_fixed_bytes());
 
     let azero_account_address_bytes: [u8; 32] = (*azero_account).clone().into();
->>>>>>> f3d738ab
 
     let send_request_args = (
         weth_eth_address_bytes,
@@ -116,16 +110,6 @@
     ))
     .await;
 
-<<<<<<< HEAD
-    let azero_connection = azero::connection(&config.azero_node_ws).await;
-
-    let weth_azero_contract = ContractInstance::new(
-        weth_azero_address,
-        &config.contract_metadata_paths.azero_token,
-    )?;
-
-=======
->>>>>>> f3d738ab
     let balance_post_transfer: u128 = weth_azero_contract
         .contract_read(
             &azero_connection,
