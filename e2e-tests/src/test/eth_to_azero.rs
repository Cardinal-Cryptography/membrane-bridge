use std::{ops::AddAssign, str::FromStr};

use aleph_client::{contract::ContractInstance, keypair_from_string, sp_runtime::AccountId32};
use ethers::{
    core::types::Address,
    signers::{coins_bip39::English, MnemonicBuilder, Signer},
    utils,
};
use log::info;

use crate::{azero, config::setup_test, eth};

/// One-way `Ethereum` -> `Aleph Zero` transfer through `most`.
/// Wraps the required funds into wETH for an Ethereum account.
/// Approves the `most` contract to use the wETH funds.
/// Transfers `transfer_amount` of wETH to a specified Aleph Zero account over the bridge.
/// Waits for the transfer to complete - bottlenecked by Ethereum finalization.
/// Verifies that the correct amount of wETH is present on the Aleph Zero chain.
/// It relies on all the relevant contracts being deployed on both ends and the (wETH_ETH:wETH_AZERO) pair having been added to `most`.
#[tokio::test]
pub async fn eth_to_azero() -> anyhow::Result<()> {
    let config = setup_test();

    let wallet = MnemonicBuilder::<English>::default()
        .phrase(&*config.eth_mnemonic)
        .index(config.eth_dev_account_index)?
        .build()?;
    let eth_account_address = wallet.address();

    let eth_signed_connection = eth::signed_connection(&config.eth_node_http, wallet).await?;

    let eth_contract_addresses = eth::contract_addresses(&config.eth_contract_addresses_path)?;
    let weth_eth_address = eth_contract_addresses.weth.parse::<Address>()?;

<<<<<<< HEAD
    let weth_abi = eth::contract_abi(&config.contract_metadata_paths.eth_weth9)?;
    let weth_eth = eth::contract_from_deployed(weth_eth_address, weth_abi, &eth_signed_connection)?;
=======
    let weth_abi = eth::contract_abi(&config.contract_metadata_paths.eth_weth)?;
    let weth = eth::contract_from_deployed(weth_eth_address, weth_abi, &eth_signed_connection)?;
>>>>>>> a0dc3510

    let transfer_amount = utils::parse_ether(config.test_args.transfer_amount)?;
    let send_receipt = eth::send_tx(
        eth_account_address,
        weth_eth_address,
        transfer_amount + 100,
        &eth_signed_connection,
    )
    .await?;
    info!("Send tx receipt: {:?}", send_receipt);

    let most_address = eth_contract_addresses.most.parse::<Address>()?;

    let approve_args = (most_address, transfer_amount);

    let approve_receipt =
        eth::call_contract_method(weth_eth, "approve", config.eth_gas_limit, approve_args).await?;
    info!("`Approve` tx receipt: {:?}", approve_receipt);

    let azero_contract_addresses =
        azero::contract_addresses(&config.azero_contract_addresses_path)?;
    let weth_azero_address = AccountId32::from_str(&azero_contract_addresses.weth)
        .map_err(|e| anyhow::anyhow!("Cannot parse account id from string: {:?}", e))?;

    let weth_azero = ContractInstance::new(
        weth_azero_address,
        &config.contract_metadata_paths.azero_token,
    )?;

    let azero_connection = azero::connection(&config.azero_node_ws).await;

    let azero_account_keypair = keypair_from_string("//Alice");
    let azero_account = azero_account_keypair.account_id();

    let balance_pre_transfer: u128 = weth_azero
        .contract_read(
            &azero_connection,
            "PSP22::balance_of",
            &[azero_account.to_string()],
        )
        .await?;
    info!(
        "wETH (Aleph Zero) balance pre transfer: {:?}",
        balance_pre_transfer
    );

    let most_abi = eth::contract_abi(&config.contract_metadata_paths.eth_most)?;
    let most = eth::contract_from_deployed(most_address, most_abi, &eth_signed_connection)?;

    let mut weth_eth_address_bytes = [0_u8; 32];
    weth_eth_address_bytes[12..].copy_from_slice(weth_eth_address.as_fixed_bytes());

    let azero_account_address_bytes: [u8; 32] = (*azero_account).clone().into();

    let send_request_args = (
        weth_eth_address_bytes,
        transfer_amount,
        azero_account_address_bytes,
    );
    let send_request_receipt =
        eth::call_contract_method(most, "sendRequest", config.eth_gas_limit, send_request_args)
            .await?;
    info!("`sendRequest` tx receipt: {:?}", send_request_receipt);

    let tick = tokio::time::Duration::from_secs(30_u64);
    let wait_max = tokio::time::Duration::from_secs(60_u64 * config.test_args.wait_max_minutes);

    info!(
        "Waiting a max. of {:?} minutes for finalization",
        config.test_args.wait_max_minutes
    );

    let mut wait = tokio::time::Duration::from_secs(0_u64);

    while wait <= wait_max {
        tokio::time::sleep(tick).await;
        wait.add_assign(tick);
        let balance_current: u128 = weth_azero
            .contract_read(
                &azero_connection,
                "PSP22::balance_of",
                &[azero_account.to_string()],
            )
            .await?;
        let balance_change = balance_current - balance_pre_transfer;
        if balance_change == transfer_amount.as_u128() {
            info!(
                "wETH (Aleph Zero) required balance change detected: {:?}",
                balance_change
            );
            return Ok(());
        }
        if wait.as_secs() % 60 == 0 {
            info!("minutes elapsed: {:?}", wait.as_secs() / 60)
        }
    }

    Err(anyhow::anyhow!(
        "Failed to detect required wETH (Aleph Zero) balance change of: {:?}",
        transfer_amount
    ))
}<|MERGE_RESOLUTION|>--- conflicted
+++ resolved
@@ -32,13 +32,8 @@
     let eth_contract_addresses = eth::contract_addresses(&config.eth_contract_addresses_path)?;
     let weth_eth_address = eth_contract_addresses.weth.parse::<Address>()?;
 
-<<<<<<< HEAD
-    let weth_abi = eth::contract_abi(&config.contract_metadata_paths.eth_weth9)?;
-    let weth_eth = eth::contract_from_deployed(weth_eth_address, weth_abi, &eth_signed_connection)?;
-=======
     let weth_abi = eth::contract_abi(&config.contract_metadata_paths.eth_weth)?;
     let weth = eth::contract_from_deployed(weth_eth_address, weth_abi, &eth_signed_connection)?;
->>>>>>> a0dc3510
 
     let transfer_amount = utils::parse_ether(config.test_args.transfer_amount)?;
     let send_receipt = eth::send_tx(
@@ -55,7 +50,7 @@
     let approve_args = (most_address, transfer_amount);
 
     let approve_receipt =
-        eth::call_contract_method(weth_eth, "approve", config.eth_gas_limit, approve_args).await?;
+        eth::call_contract_method(weth, "approve", config.eth_gas_limit, approve_args).await?;
     info!("`Approve` tx receipt: {:?}", approve_receipt);
 
     let azero_contract_addresses =
