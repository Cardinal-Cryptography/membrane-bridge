--- conflicted
+++ resolved
@@ -59,12 +59,7 @@
   --dev-account-index=${RELAYER_ID}
   --redis-node=${REDIS}
   --azero-contract-metadata=${AZERO_MOST_METADATA}
-<<<<<<< HEAD
-=======
-  --azero-ether-metadata=${TOKEN_METADATA}
-  --router-metadata=${ROUTER_METADATA}
   --signer-port=${SIGNER_PORT}
->>>>>>> df2819df
 )
 
 # --- Addresses can be passed as environment variables.
@@ -142,35 +137,9 @@
   ARGS+=(--eth-tx-min-confirmations=${ETH_MIN_CONFIRMATIONS})
 fi
 
-<<<<<<< HEAD
-=======
-if [[ -n "${RUN_TRADER}" ]]; then
-  ARGS+=(
-    --run-trader-component
-    --router-address=$(get_address $COMMON_ADDRESSES_FILE azero_router)
-    --azero-ether-address=$(jq -r '.tokens[] | select(.[0] | endswith("ETH")) | .[2]' $AZERO_ADDRESSES_FILE)
-    --azero-wrapped-azero-address=$(get_address $COMMON_ADDRESSES_FILE azero_wazero)
-  )
-
-  if [[ -n "${ETH_TO_AZERO_RELAYING_BUFFER}" ]]; then
-    ARGS+=(--eth-to-azero-relaying-buffer=${ETH_TO_AZERO_RELAYING_BUFFER})
-  fi
-
-  if [[ -n "${BRIDGING_THRESHOLD}" ]]; then
-    ARGS+=(--bridging-threshold=${BRIDGING_THRESHOLD})
-  fi
-
-  if [[ -n "${REWARD_WITHDRAWAL_THRESHOLD}" ]]; then
-    ARGS+=(--reward-withdrawal-threshold=${REWARD_WITHDRAWAL_THRESHOLD})
-  fi
-
-fi
-
 if [[ "${ETH_GAS_LIMIT}" != "" && "${ETH_GAS_LIMIT}" =~ ^[0-9]+$ ]]; then
   echo "Setting --eth-gas-limit to ${ETH_GAS_LIMIT}"
   ARGS+=(--eth-gas-limit=${ETH_GAS_LIMIT})
 fi
-
->>>>>>> df2819df
 # --- RUN
 xargs most-relayer "${ARGS[@]}"