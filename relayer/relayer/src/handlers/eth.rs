use std::{str::FromStr, sync::Arc};

<<<<<<< HEAD
use ethers::{core::types::H256, utils::keccak256};
=======
use aleph_client::{AsConnection, SignedConnectionApi};
use ethers::utils::keccak256;
>>>>>>> 9ef568d5
use log::{debug, error, info, trace, warn};
use rustc_hex::FromHexError;
use thiserror::Error;
use tokio::{
    select,
    sync::{broadcast, mpsc},
};

use crate::{
    config::Config,
    connections::azero::AzeroConnectionWithSigner,
    contracts::{AzeroContractError, CrosschainTransferRequestFilter, MostEvents, MostInstance},
    helpers::concat_u8_arrays,
    listeners::EthMostEvents,
    CircuitBreakerEvent,
};

#[derive(Debug, Error)]
#[error(transparent)]
#[non_exhaustive]
pub enum EthereumEventHandlerError {
    #[error("azero contract error")]
    AzeroContract(#[from] AzeroContractError),

    #[error("receive_request tx has failed")]
    ReceiveRequestTxFailure {
        request_hash: String,
        committee_id: u128,
        dest_token_address: String,
        amount: u128,
        dest_receiver_address: String,
        request_nonce: u128,
    },

<<<<<<< HEAD
    #[error("error when decoding a hex encoded string")]
    FromHex(#[from] FromHexError),
=======
    #[error("Bridge misconfiguration: committee id mismatch")]
    CommitteeIdMismatch,
>>>>>>> 9ef568d5
}

pub struct EthereumEventHandler;

impl EthereumEventHandler {
    pub async fn handle_event(
        event: MostEvents,
        config: &Config,
        azero_connection: &AzeroConnectionWithSigner,
    ) -> Result<(), EthereumEventHandlerError> {
        let Config {
            azero_contract_address,
            azero_contract_metadata,
            blacklisted_requests,
            ..
        } = config;

        if let MostEvents::CrosschainTransferRequestFilter(
            crosschain_transfer_event @ CrosschainTransferRequestFilter {
                committee_id,
                dest_token_address,
                amount,
                dest_receiver_address,
                request_nonce,
                ..
            },
        ) = event
        {
            info!("handling eth contract event: {crosschain_transfer_event:?}");

            // concat bytes
            let bytes = concat_u8_arrays(vec![
                &committee_id.as_u128().to_le_bytes(),
                &dest_token_address,
                &amount.as_u128().to_le_bytes(),
                &dest_receiver_address,
                &request_nonce.as_u128().to_le_bytes(),
            ]);

            trace!("event concatenated bytes: {bytes:?}");

            let request_hash = keccak256(bytes);
            let request_hash_hex = hex::encode(request_hash);
            info!("hashed event encoding: 0x{}", request_hash_hex);

            if let Some(blacklist) = blacklisted_requests {
                if blacklist.contains(&H256::from_str(&request_hash_hex)?) {
                    warn!("Skipping blacklisted request: 0x{request_hash_hex}");
                    return Ok(());
                }
            }

            let contract = MostInstance::new(
                azero_contract_address,
                azero_contract_metadata,
                config.azero_ref_time_limit,
                config.azero_proof_size_limit,
            )?;

            // send vote

            let committee_id = committee_id.as_u128();
            let amount = amount.as_u128();
            let request_nonce = request_nonce.as_u128();

            if not_in_committee(&contract, azero_connection, committee_id).await? {
                info!("Guardian signature for {request_hash:?} not needed - request from a different committee");
                return Ok(());
            }

            contract
                .receive_request(
                    azero_connection,
                    request_hash,
                    committee_id,
                    dest_token_address,
                    amount,
                    dest_receiver_address,
                    request_nonce,
                )
                .await
                // default AlephClient error is MBs large and useless, dumps the entire runtime for some reason
                .map_err(|_| EthereumEventHandlerError::ReceiveRequestTxFailure {
                    request_hash: hex::encode(request_hash),
                    committee_id,
                    dest_token_address: hex::encode(dest_token_address),
                    amount,
                    dest_receiver_address: hex::encode(dest_receiver_address),
                    request_nonce,
                })?;

            info!("Guardian signature for {request_hash:?} no longer needed");
        }

        Ok(())
    }
}

async fn not_in_committee(
    most: &MostInstance,
    connection: &AzeroConnectionWithSigner,
    committee_id: u128,
) -> Result<bool, EthereumEventHandlerError> {
    if most
        .is_in_committee(
            connection.as_connection(),
            committee_id,
            connection.account_id().clone(),
        )
        .await?
    {
        return Ok(false);
    }

    if committee_id
        > most
            .current_committee_id(connection.as_connection())
            .await?
    {
        error!("Request from a future committee {committee_id} - this likely indicates MOST contracts misconfiguration");
        return Err(EthereumEventHandlerError::CommitteeIdMismatch);
    }
    Ok(true)
}

#[derive(Debug, Error)]
#[error(transparent)]
#[non_exhaustive]
pub enum EthereumEventsHandlerError {
    #[error("events ack receiver dropped")]
    EventsAckReceiverDropped,

    #[error("broadcast receive error")]
    BroadcastReceive(#[from] broadcast::error::RecvError),

    #[error("broadcast send error")]
    BroadcastSend(#[from] broadcast::error::SendError<CircuitBreakerEvent>),
}

pub struct EthereumEventsHandler;

impl EthereumEventsHandler {
    pub async fn run(
        config: Arc<Config>,
        mut eth_events_receiver: mpsc::Receiver<EthMostEvents>,
        azero_signed_connection: Arc<AzeroConnectionWithSigner>,
        circuit_breaker_sender: broadcast::Sender<CircuitBreakerEvent>,
        mut circuit_breaker_receiver: broadcast::Receiver<CircuitBreakerEvent>,
    ) -> Result<CircuitBreakerEvent, EthereumEventsHandlerError> {
        info!("Starting");

        loop {
            debug!("Ping");

            select! {
                cb_event = circuit_breaker_receiver.recv() => {
                    warn!("Exiting due to a circuit breaker event {cb_event:?}");
                    return Ok(cb_event?);
                },

                Some(eth_events) = eth_events_receiver.recv() => {
                    let EthMostEvents {
                        events,
                        events_ack_sender,
                    } = eth_events;
                    info!("Received a batch of {} events", events.len());

                    for event in events {
                        select! {
                            cb_event = circuit_breaker_receiver.recv () => {
                                warn!("Exiting due to a circuit breaker event {cb_event:?}");
                                return Ok(cb_event?);
                            },

                            result = EthereumEventHandler::handle_event(event, &config, &azero_signed_connection) => {
                                if let Err(why) = result {
                                    circuit_breaker_sender.send(CircuitBreakerEvent::EthEventHandlerFailure)?;
                                    warn!("Event handler failed {why:?}, exiting");
                                    return Ok (CircuitBreakerEvent::EthEventHandlerFailure);
                                }
                            },

                        }
                    }

                    info!("Acknowledging events batch");
                    // marks the batch as done and releases the listener
                    events_ack_sender
                        .send(())
                        .map_err(|_| EthereumEventsHandlerError::EventsAckReceiverDropped)?;

                }

            }
        }
    }
}<|MERGE_RESOLUTION|>--- conflicted
+++ resolved
@@ -1,11 +1,7 @@
 use std::{str::FromStr, sync::Arc};
 
-<<<<<<< HEAD
+use aleph_client::{AsConnection, SignedConnectionApi};
 use ethers::{core::types::H256, utils::keccak256};
-=======
-use aleph_client::{AsConnection, SignedConnectionApi};
-use ethers::utils::keccak256;
->>>>>>> 9ef568d5
 use log::{debug, error, info, trace, warn};
 use rustc_hex::FromHexError;
 use thiserror::Error;
@@ -40,13 +36,11 @@
         request_nonce: u128,
     },
 
-<<<<<<< HEAD
     #[error("error when decoding a hex encoded string")]
     FromHex(#[from] FromHexError),
-=======
+
     #[error("Bridge misconfiguration: committee id mismatch")]
     CommitteeIdMismatch,
->>>>>>> 9ef568d5
 }
 
 pub struct EthereumEventHandler;
