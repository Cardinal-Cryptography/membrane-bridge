use std::{
    collections::HashMap,
    str,
    str::{FromStr, Utf8Error},
};

use aleph_client::{
    contract::{
        event::{translate_events, BlockDetails, ContractEvent},
        ContractInstance, ExecCallParams, ReadonlyCallParams,
    },
    contract_transcode::{
        ContractMessageTranscoder,
        Value::{self, Seq},
    },
    sp_weights::weight_v2::Weight,
    utility::BlocksApi,
    waiting::BlockStatus,
    AccountId, AlephConfig, Connection, TxInfo,
};
use log::{error, info, trace};
use subxt::events::Events;
use thiserror::Error;

use crate::connections::azero::AzeroConnectionWithSigner;

#[derive(Debug, Error)]
#[error(transparent)]
#[non_exhaustive]
pub enum AzeroContractError {
    #[error("aleph-client error")]
    AlephClient(#[from] anyhow::Error),

    #[error("not account id")]
    NotAccountId(String),

    #[error("Invalid UTF-8 sequence")]
    InvalidUTF8(#[from] Utf8Error),

    #[error("Missing or invalid field")]
    MissingOrInvalidField(String),
}

pub struct AdvisoryInstance {
    pub contract: ContractInstance,
    pub address: AccountId,
}

impl AdvisoryInstance {
    pub fn new(address: &str, metadata_path: &str) -> Result<Self, AzeroContractError> {
        let address = AccountId::from_str(address)
            .map_err(|why| AzeroContractError::NotAccountId(why.to_string()))?;
        Ok(Self {
            address: address.clone(),
            contract: ContractInstance::new(address, metadata_path)?,
        })
    }

    pub async fn is_emergency(
        &self,
        connection: &Connection,
    ) -> Result<(bool, AccountId), AzeroContractError> {
        match self
            .contract
            .read0::<bool, _>(connection, "is_emergency", Default::default())
            .await
        {
            Ok(is_emergency) => Ok((is_emergency, self.address.clone())),
            Err(why) => Err(AzeroContractError::AlephClient(why)),
        }
    }
}

pub struct MostInstance {
    pub contract: ContractInstance,
    pub address: AccountId,
    pub transcoder: ContractMessageTranscoder,
    pub ref_time_limit: u64,
    pub proof_size_limit: u64,
}

impl MostInstance {
    pub fn new(
        address: &str,
        metadata_path: &str,
        ref_time_limit: u64,
        proof_size_limit: u64,
    ) -> Result<Self, AzeroContractError> {
        let address = AccountId::from_str(address)
            .map_err(|why| AzeroContractError::NotAccountId(why.to_string()))?;
        Ok(Self {
            address: address.clone(),
            transcoder: ContractMessageTranscoder::load(metadata_path)?,
            contract: ContractInstance::new(address, metadata_path)?,
            ref_time_limit,
            proof_size_limit,
        })
    }

    #[allow(clippy::too_many_arguments)]
    pub async fn receive_request(
        &self,
        signed_connection: &AzeroConnectionWithSigner,
        request_hash: [u8; 32],
        committee_id: u128,
        dest_token_address: [u8; 32],
        amount: u128,
        dest_receiver_address: [u8; 32],
        request_nonce: u128,
    ) -> Result<TxInfo, AzeroContractError> {
        let gas_limit = Weight {
            ref_time: self.ref_time_limit,
            proof_size: self.proof_size_limit,
        };
        let args = [
            bytes32_to_str(&request_hash),
            committee_id.to_string(),
            bytes32_to_str(&dest_token_address),
            amount.to_string(),
            bytes32_to_str(&dest_receiver_address),
            request_nonce.to_string(),
        ];
<<<<<<< HEAD
        let params = ExecCallParams::new().gas_limit(gas_limit);

        // Exec does dry run first, so there's no need to repeat it here
        self.contract
            .exec(signed_connection, "receive_request", &args, params)
=======
        let call_data = self.transcoder.encode("receive_request", args)?;

        let dry_run_args = ContractCallArgs {
            origin: signed_connection.account_id().clone(),
            dest: self.address.clone(),
            value: 0,
            gas_limit: Some(gas_limit.clone()),
            storage_deposit_limit: None,
            input_data: call_data.clone(),
        };

        // Dry run to detect potential errors
        let dry_run_res = match signed_connection.call_and_get(dry_run_args).await?.result {
            Ok(res) => res,
            Err(why) => {
                error!("Dry run failed: {:?}", why);
                return Err(AzeroContractError::DispatchError(format!("{:?}", why)));
            }
        };
        if dry_run_res.did_revert() {
            let decoded_value = self
                .transcoder
                .decode_return("receive_request", &mut dry_run_res.data.as_ref());

            error!("Dry run reverted: {:?}", decoded_value);

            return Err(AzeroContractError::DryRunReverted(decoded_value));
        }

        let call_result = signed_connection
            .call(
                self.address.clone(),
                0,
                gas_limit,
                None,
                call_data,
                TxStatus::Finalized,
            )
>>>>>>> edc2dc16
            .await
            .map_err(AzeroContractError::AlephClient);
        info!("receive_request: {:?}", call_result);
        call_result
    }

    pub async fn is_halted(&self, connection: &Connection) -> Result<bool, AzeroContractError> {
        Ok(self
            .contract
            .read0::<Result<bool, _>, _>(connection, "is_halted", Default::default())
            .await??)
    }

    pub async fn needs_signature(
        &self,
        connection: &Connection,
        request_hash: [u8; 32],
        account: AccountId,
        committee_id: u128,
        block: BlockStatus,
    ) -> Result<bool, AzeroContractError> {
        let params = match block {
            BlockStatus::Best => ReadonlyCallParams::new(),
            BlockStatus::Finalized => {
                let finalized_hash = connection.get_finalized_block_hash().await?;
                ReadonlyCallParams::new().at(finalized_hash)
            }
        };
        Ok(self
            .contract
            .read(
                connection,
                "needs_signature",
                &[
                    bytes32_to_str(&request_hash),
                    account.to_string(),
                    committee_id.to_string(),
                ],
                params,
            )
            .await?)
    }

    pub async fn current_committee_id(
        &self,
        connection: &Connection,
    ) -> Result<u128, AzeroContractError> {
        Ok(self
            .contract
            .read0::<Result<u128, _>, _>(connection, "current_committee_id", Default::default())
            .await??)
    }

    pub async fn is_in_committee(
        &self,
        connection: &Connection,
        committee_id: u128,
        account: AccountId,
    ) -> Result<bool, AzeroContractError> {
        Ok(self
            .contract
            .read(
                connection,
                "is_in_committee",
                &[committee_id.to_string(), account.to_string()],
                Default::default(),
            )
            .await?)
    }

    pub fn filter_events(
        &self,
        events: Events<AlephConfig>,
        block_details: BlockDetails,
    ) -> Vec<ContractEvent> {
        translate_events(events.iter(), &[&self.contract], Some(block_details))
            .into_iter()
            .filter_map(|event_res| {
                if let Ok(event) = event_res {
                    Some(event)
                } else {
                    trace!("Failed to translate event: {:?}", event_res);
                    None
                }
            })
            .collect()
    }
}

#[derive(Debug)]
pub struct CrosschainTransferRequestData {
    pub committee_id: u128,
    pub dest_token_address: [u8; 32],
    pub amount: u128,
    pub dest_receiver_address: [u8; 32],
    pub request_nonce: u128,
}

pub fn get_request_event_data(
    data: &HashMap<String, Value>,
) -> Result<CrosschainTransferRequestData, AzeroContractError> {
    let committee_id: u128 = decode_uint_field(data, "committee_id")?;
    let dest_token_address: [u8; 32] = decode_seq_field(data, "dest_token_address")?;
    let amount: u128 = decode_uint_field(data, "amount")?;
    let dest_receiver_address: [u8; 32] = decode_seq_field(data, "dest_receiver_address")?;
    let request_nonce: u128 = decode_uint_field(data, "request_nonce")?;

    Ok(CrosschainTransferRequestData {
        committee_id,
        dest_token_address,
        amount,
        dest_receiver_address,
        request_nonce,
    })
}

fn decode_seq_field(
    data: &HashMap<String, Value>,
    field: &str,
) -> Result<[u8; 32], AzeroContractError> {
    if let Some(Seq(seq_data)) = data.get(field) {
        match seq_data
            .elems()
            .iter()
            .try_fold(Vec::new(), |mut v, x| match x {
                Value::UInt(x) => {
                    v.push(*x as u8);
                    Ok(v)
                }
                _ => Err(AzeroContractError::MissingOrInvalidField(format!(
                    "Seq under data field {:?} contains elements of incorrect type",
                    field
                ))),
            })?
            .try_into()
        {
            Ok(x) => Ok(x),
            Err(_) => Err(AzeroContractError::MissingOrInvalidField(format!(
                "Seq under data field {:?} has incorrect length",
                field
            ))),
        }
    } else {
        Err(AzeroContractError::MissingOrInvalidField(format!(
            "Data field {:?} couldn't be found or has incorrect format",
            field
        )))
    }
}

fn decode_uint_field(
    data: &HashMap<String, Value>,
    field: &str,
) -> Result<u128, AzeroContractError> {
    if let Some(Value::UInt(x)) = data.get(field) {
        Ok(*x)
    } else {
        Err(AzeroContractError::MissingOrInvalidField(format!(
            "Data field {:?} couldn't be found or has incorrect format",
            field
        )))
    }
}

fn bytes32_to_str(data: &[u8; 32]) -> String {
    "0x".to_owned() + &hex::encode(data)
}<|MERGE_RESOLUTION|>--- conflicted
+++ resolved
@@ -120,52 +120,11 @@
             bytes32_to_str(&dest_receiver_address),
             request_nonce.to_string(),
         ];
-<<<<<<< HEAD
         let params = ExecCallParams::new().gas_limit(gas_limit);
 
         // Exec does dry run first, so there's no need to repeat it here
         self.contract
             .exec(signed_connection, "receive_request", &args, params)
-=======
-        let call_data = self.transcoder.encode("receive_request", args)?;
-
-        let dry_run_args = ContractCallArgs {
-            origin: signed_connection.account_id().clone(),
-            dest: self.address.clone(),
-            value: 0,
-            gas_limit: Some(gas_limit.clone()),
-            storage_deposit_limit: None,
-            input_data: call_data.clone(),
-        };
-
-        // Dry run to detect potential errors
-        let dry_run_res = match signed_connection.call_and_get(dry_run_args).await?.result {
-            Ok(res) => res,
-            Err(why) => {
-                error!("Dry run failed: {:?}", why);
-                return Err(AzeroContractError::DispatchError(format!("{:?}", why)));
-            }
-        };
-        if dry_run_res.did_revert() {
-            let decoded_value = self
-                .transcoder
-                .decode_return("receive_request", &mut dry_run_res.data.as_ref());
-
-            error!("Dry run reverted: {:?}", decoded_value);
-
-            return Err(AzeroContractError::DryRunReverted(decoded_value));
-        }
-
-        let call_result = signed_connection
-            .call(
-                self.address.clone(),
-                0,
-                gas_limit,
-                None,
-                call_data,
-                TxStatus::Finalized,
-            )
->>>>>>> edc2dc16
             .await
             .map_err(AzeroContractError::AlephClient);
         info!("receive_request: {:?}", call_result);
