use std::{
    cmp::min,
    collections::BTreeSet,
    sync::{atomic::AtomicBool, Arc},
};

use aleph_client::{
    contract::event::{BlockDetails, ContractEvent},
    utility::BlocksApi,
    AlephConfig, AsConnection,
};
use ethers::{
    abi::{self, Token},
    core::types::Address,
    prelude::{ContractCall, ContractError},
    providers::{Middleware, ProviderError},
    types::U64,
    utils::keccak256,
};
use log::{debug, error, info, trace, warn};
use redis::{aio::Connection as RedisConnection, RedisError};
use subxt::{events::Events, utils::H256};
use thiserror::Error;
use tokio::{
    sync::{AcquireError, Mutex, OwnedSemaphorePermit, Semaphore},
    task::JoinSet,
    time::{sleep, Duration},
};

use crate::{
    config::Config,
    connections::{
        azero::SignedAzeroWsConnection,
        eth::SignedEthConnection,
        redis_helpers::{read_first_unprocessed_block_number, write_last_processed_block},
    },
    contracts::{
        get_request_event_data, AzeroContractError, CrosschainTransferRequestData, Most,
        MostInstance,
    },
    listeners::eth::{get_next_finalized_block_number_eth, ETH_BLOCK_PROD_TIME_SEC},
};

#[derive(Debug, Error)]
#[error(transparent)]
#[non_exhaustive]
pub enum AzeroListenerError {
    #[error("Aleph-client error")]
    AlephClient(#[from] anyhow::Error),

    #[error("Error when parsing ethereum address")]
    FromHex(#[from] rustc_hex::FromHexError),

    #[error("Subxt error")]
    Subxt(#[from] subxt::Error),

    #[error("Ethers provider error")]
    Provider(#[from] ProviderError),

    #[error("Azero contract error")]
    AzeroContract(#[from] AzeroContractError),

    #[error("Eth contract error")]
    EthContractTx(#[from] ContractError<SignedEthConnection>),

    #[error("No block found")]
    BlockNotFound,

    #[error("Tx was not present in any block or mempool after the maximum number of retries")]
    TxNotPresentInBlockOrMempool,

    #[error("Missing data from event")]
    MissingEventData(String),

    #[error("Redis connection error")]
    Redis(#[from] RedisError),

    #[error("Join error")]
    Join(#[from] tokio::task::JoinError),

    #[error("Semaphore error")]
    Semaphore(#[from] AcquireError),

    #[error("Contract reverted")]
    EthContractReverted,
}

const ALEPH_LAST_BLOCK_KEY: &str = "alephzero_last_known_block_number";
const ALEPH_BLOCK_PROD_TIME_SEC: u64 = 1;
// This is more than the maximum number of send_request calls than will fit into the block (execution time)
const ALEPH_MAX_REQUESTS_PER_BLOCK: usize = 50;

#[derive(Copy, Clone)]
pub struct AlephZeroListener;

impl AlephZeroListener {
    pub async fn run(
        config: Arc<Config>,
        azero_connection: Arc<SignedAzeroWsConnection>,
        eth_connection: Arc<SignedEthConnection>,
        redis_connection: Arc<Mutex<RedisConnection>>,
        emergency: Arc<AtomicBool>,
    ) -> Result<(), AzeroListenerError> {
        let Config {
            azero_contract_metadata,
            azero_contract_address,
            azero_max_event_handler_tasks,
            default_sync_from_block_azero,
            name,
            sync_step,
            override_azero_cache,
            ..
        } = &*config;

        let pending_blocks: Arc<Mutex<BTreeSet<u32>>> = Arc::new(Mutex::new(BTreeSet::new()));
        let event_handler_tasks_semaphore =
            Arc::new(Semaphore::new(*azero_max_event_handler_tasks));
        let mut block_sealing_tasks = JoinSet::new();

        let most_instance = MostInstance::new(
            azero_contract_address,
            azero_contract_metadata,
            config.azero_ref_time_limit,
            config.azero_proof_size_limit,
        )?;
        let mut first_unprocessed_block_number = if *override_azero_cache {
            *default_sync_from_block_azero
        } else {
            read_first_unprocessed_block_number(
                name.clone(),
                ALEPH_LAST_BLOCK_KEY.to_string(),
                redis_connection.clone(),
                *default_sync_from_block_azero,
            )
            .await
        };

        // Add the first block number to the set of pending blocks.
        add_to_pending(first_unprocessed_block_number, pending_blocks.clone()).await;

        // Main AlephZero event loop
        loop {
            // Query for the next unknown finalized block number, if not present we wait for it
            let mut to_block = get_next_finalized_block_number_azero(
                azero_connection.clone(),
                first_unprocessed_block_number,
            )
            .await;

            match emergency.load(std::sync::atomic::Ordering::Relaxed) {
                true => trace!("Event handling paused due to an emergency state in one of the Advisory contracts"),
                false => {
                    to_block = min(to_block, first_unprocessed_block_number + (*sync_step) - 1);

                    info!(
                        "Processing events from blocks {} - {}",
                        first_unprocessed_block_number, to_block
                    );

                    // Add the next block numbers now, so that there is always some block number in the set.
                    for block_number in first_unprocessed_block_number..=to_block {
                        add_to_pending(block_number + 1, pending_blocks.clone()).await;
                    }

                    // Fetch the events in parallel.
                    let block_events = fetch_events_in_block_range(
                        azero_connection.clone(),
                        first_unprocessed_block_number,
                        to_block,
                    )
                    .await?;

                    for (block_details, events) in block_events {
                        let filtered_events =
                            most_instance.filter_events(events, block_details.clone());

                        handle_events(
                            config.clone(),
                            eth_connection.clone(),
                            filtered_events,
                            block_details.block_number,
                            pending_blocks.clone(),
                            redis_connection.clone(),
                            event_handler_tasks_semaphore.clone(),
                        )
                        .await?;
                    }

<<<<<<< HEAD
            for (block_details, events) in block_events {
                let filtered_events = most_instance.filter_events(events, block_details.clone());

                handle_events(
                    config.clone(),
                    eth_connection.clone(),
                    filtered_events,
                    block_details.block_number,
                    pending_blocks.clone(),
                    redis_connection.clone(),
                    event_handler_tasks_semaphore.clone(),
                    &mut block_sealing_tasks,
                )
                .await?;
            }

            // Check for errors in the event handler tasks.
            while let Some(result) = block_sealing_tasks.try_join_next() {
                result??;
            }

            // Update the last block number.
            first_unprocessed_block_number = to_block + 1;
=======
                    // Update the last block number.
                    first_unprocessed_block_number = to_block + 1;
                }
            }
>>>>>>> f0c95880
        }
    }
}

async fn fetch_events_in_block_range(
    azero_connection: Arc<SignedAzeroWsConnection>,
    from_block: u32,
    to_block: u32,
) -> Result<Vec<(BlockDetails, Events<AlephConfig>)>, AzeroListenerError> {
    let mut event_fetching_tasks = JoinSet::new();

    for block_number in from_block..=to_block {
        let azero_connection = azero_connection.clone();

        event_fetching_tasks.spawn(async move {
            let block_hash = azero_connection
                .get_block_hash(block_number)
                .await?
                .ok_or(AzeroListenerError::BlockNotFound)?;

            let events = azero_connection
                .as_connection()
                .as_client()
                .blocks()
                .at(block_hash)
                .await?
                .events()
                .await?;

            Ok::<_, AzeroListenerError>((
                BlockDetails {
                    block_number,
                    block_hash,
                },
                events,
            ))
        });
    }

    let mut block_events = Vec::new();

    // Wait for all event processing tasks to finish.
    while let Some(result) = event_fetching_tasks.join_next().await {
        block_events.push(result??);
    }

    Ok(block_events)
}

async fn add_to_pending(block_number: u32, pending_blocks: Arc<Mutex<BTreeSet<u32>>>) {
    let mut pending_blocks = pending_blocks.lock().await;
    pending_blocks.insert(block_number);
}

// handle all events present in one block
#[allow(clippy::too_many_arguments)]
async fn handle_events(
    config: Arc<Config>,
    eth_connection: Arc<SignedEthConnection>,
    events: Vec<ContractEvent>,
    block_number: u32,
    pending_blocks: Arc<Mutex<BTreeSet<u32>>>,
    redis_connection: Arc<Mutex<RedisConnection>>,
    event_handler_tasks_semaphore: Arc<Semaphore>,
    block_sealing_tasks: &mut JoinSet<Result<(), AzeroListenerError>>,
) -> Result<(), AzeroListenerError> {
    let mut event_tasks = JoinSet::new();
    for event in events {
        let config = config.clone();
        let eth_connection = eth_connection.clone();
        let permit = event_handler_tasks_semaphore
            .clone()
            .acquire_owned()
            .await?;

        // Spawn a new task for handling each event.
        event_tasks.spawn(handle_event(config, eth_connection, event, permit));
        if event_tasks.len() >= ALEPH_MAX_REQUESTS_PER_BLOCK {
            panic!("Too many send_request calls in one block: our benchmark is outdated.");
        }
    }

    block_sealing_tasks.spawn(async move {
        seal_processed_block(
            config.clone(),
            block_number,
            event_tasks,
            pending_blocks.clone(),
            redis_connection.clone(),
        )
        .await
    });
    Ok(())
}

async fn handle_event(
    config: Arc<Config>,
    eth_connection: Arc<SignedEthConnection>,
    event: ContractEvent,
    _permit: OwnedSemaphorePermit,
) -> Result<(), AzeroListenerError> {
    let Config {
        relayers_committee_id,
        eth_contract_address,
        eth_tx_min_confirmations,
        eth_tx_submission_retries,
        ..
    } = &*config;

    if let Some(name) = &event.name {
        if name.eq("CrosschainTransferRequest") {
            let data = event.data;

            // decode event data
            let CrosschainTransferRequestData {
                committee_id,
                dest_token_address,
                amount,
                dest_receiver_address,
                request_nonce,
            } = get_request_event_data(&data)?;

            if committee_id != *relayers_committee_id {
                warn!(
                    "Ignoring event from committee {}, expected {}",
                    committee_id, relayers_committee_id
                );
                return Ok(());
            }

            info!(
                "Decoded event data: [dest_token_address: 0x{}, amount: {amount}, dest_receiver_address: 0x{}, request_nonce: {request_nonce}]",
                hex::encode(dest_token_address),
                hex::encode(dest_receiver_address)
            );

            // NOTE: for some reason, ethers-rs's `encode_packed` does not properly encode the data
            // (it does not pad uint to 32 bytes, but uses the actual number of bytes required to store the value)
            // so we use `abi::encode` instead (it only differs for signed and dynamic size types, which we don't use here)
            let bytes = abi::encode(&[
                Token::Uint(committee_id.into()),
                Token::FixedBytes(dest_token_address.to_vec()),
                Token::Uint(amount.into()),
                Token::FixedBytes(dest_receiver_address.to_vec()),
                Token::Uint(request_nonce.into()),
            ]);

            debug!("ABI event encoding: 0x{}", hex::encode(bytes.clone()));

            let request_hash = keccak256(bytes);

            info!("hashed event encoding: 0x{}", hex::encode(request_hash));

            let address = eth_contract_address.parse::<Address>()?;
            let contract = Most::new(address, eth_connection.clone());

            // forward transfer & vote
            let call: ContractCall<SignedEthConnection, ()> = contract.receive_request(
                request_hash,
                committee_id.into(),
                dest_token_address,
                amount.into(),
                dest_receiver_address,
                request_nonce.into(),
            );

            info!(
                "Sending tx with request nonce {} to the Ethereum network and waiting for {} confirmations.",
                request_nonce,
                eth_tx_min_confirmations
            );

            // This shouldn't fail unless there is something wrong with our config.
            // NOTE: this does not check whether the actual tx reverted on-chain. Reverts are only checked on dry-run.
            let receipt = call
                .gas(config.eth_gas_limit)
                .nonce(eth_connection.inner().next())
                .send()
                .await?
                .confirmations(*eth_tx_min_confirmations)
                .retries(*eth_tx_submission_retries)
                .await?
                .ok_or(AzeroListenerError::TxNotPresentInBlockOrMempool)?;

            let tx_hash = receipt.transaction_hash;
            let tx_status = receipt.status;

            if tx_status == Some(U64::from(0)) {
                warn!(
                    "Tx with nonce {request_nonce} has been sent to the Ethereum network: {tx_hash:?} but it reverted."
                );
                return Err(AzeroListenerError::EthContractReverted);
            }

            info!("Tx with nonce {request_nonce} has been sent to the Ethereum network: {tx_hash:?} and received {eth_tx_min_confirmations} confirmations.");

            wait_for_eth_tx_finality(eth_connection, tx_hash).await?;
        }
    }
    Ok(())
}

// Awaits for all requests from the block to be processed, then updates the last processed block number in Redis.
async fn seal_processed_block(
    config: Arc<Config>,
    block_number: u32,
    mut event_tasks: JoinSet<Result<(), AzeroListenerError>>,
    pending_blocks: Arc<Mutex<BTreeSet<u32>>>,
    redis_connection: Arc<Mutex<RedisConnection>>,
) -> Result<(), AzeroListenerError> {
    let Config { name, .. } = &*config;

    // Wait for all event processing tasks to finish.
    while let Some(result) = event_tasks.join_next().await {
        result??;
    }

    // Lock the pending blocks set and remove the current block number (as we managed to process all events from it).
    let mut pending_blocks = pending_blocks.lock().await;
    pending_blocks.remove(&block_number);

    // Now we know that all blocks before the pending block with the lowest number have been processed.
    // We can update the last processed block number in Redis.
    let earliest_still_pending = pending_blocks
        .first()
        .expect("There always is a pending block in the set");

    // Note: `earliest_still_pending` will never be 0
    write_last_processed_block(
        name.clone(),
        ALEPH_LAST_BLOCK_KEY.to_string(),
        redis_connection,
        earliest_still_pending - 1,
    )
    .await?;

    Ok(())
}

pub async fn wait_for_eth_tx_finality(
    eth_connection: Arc<SignedEthConnection>,
    tx_hash: H256,
) -> Result<(), AzeroListenerError> {
    info!("Waiting for tx finality: {tx_hash:?}");
    loop {
        sleep(Duration::from_secs(ETH_BLOCK_PROD_TIME_SEC)).await;

        let finalized_head_number =
            get_next_finalized_block_number_eth(eth_connection.clone(), 0).await;

        match eth_connection.get_transaction(tx_hash).await {
            Ok(Some(tx)) => {
                if let Some(block_number) = tx.block_number {
                    if block_number <= finalized_head_number.into() {
                        info!("Eth tx {tx_hash:?} finalized");
                        return Ok(());
                    }
                }
            }
            Err(err) => {
                error!("Failed to get tx that should be present: {err}");
            }
            Ok(None) => panic!("Transaction {tx_hash:?} for which finality we were waiting is no longer included in the chain, aborting..."),
        };
    }
}

async fn get_next_finalized_block_number_azero(
    azero_connection: Arc<SignedAzeroWsConnection>,
    not_older_than: u32,
) -> u32 {
    loop {
        match azero_connection.get_finalized_block_hash().await {
            Ok(hash) => match azero_connection.get_block_number(hash).await {
                Ok(number_opt) => {
                    let best_finalized_block_number =
                        number_opt.expect("Finalized block has a number.");
                    if best_finalized_block_number >= not_older_than {
                        return best_finalized_block_number;
                    }
                }
                Err(err) => {
                    warn!("Aleph Client error when getting best finalized block number: {err}");
                }
            },
            Err(err) => {
                warn!("Aleph Client error when getting best finalized block hash: {err}");
            }
        };

        // If we are up to date, we can sleep for a longer time.
        sleep(Duration::from_secs(10 * ALEPH_BLOCK_PROD_TIME_SEC)).await;
    }
}<|MERGE_RESOLUTION|>--- conflicted
+++ resolved
@@ -171,8 +171,7 @@
                     .await?;
 
                     for (block_details, events) in block_events {
-                        let filtered_events =
-                            most_instance.filter_events(events, block_details.clone());
+                        let filtered_events = most_instance.filter_events(events, block_details.clone());
 
                         handle_events(
                             config.clone(),
@@ -182,40 +181,20 @@
                             pending_blocks.clone(),
                             redis_connection.clone(),
                             event_handler_tasks_semaphore.clone(),
+                            &mut block_sealing_tasks,
                         )
                         .await?;
                     }
 
-<<<<<<< HEAD
-            for (block_details, events) in block_events {
-                let filtered_events = most_instance.filter_events(events, block_details.clone());
-
-                handle_events(
-                    config.clone(),
-                    eth_connection.clone(),
-                    filtered_events,
-                    block_details.block_number,
-                    pending_blocks.clone(),
-                    redis_connection.clone(),
-                    event_handler_tasks_semaphore.clone(),
-                    &mut block_sealing_tasks,
-                )
-                .await?;
-            }
-
-            // Check for errors in the event handler tasks.
-            while let Some(result) = block_sealing_tasks.try_join_next() {
-                result??;
-            }
-
-            // Update the last block number.
-            first_unprocessed_block_number = to_block + 1;
-=======
+                    // Check for errors in the event handler tasks.
+                    while let Some(result) = block_sealing_tasks.try_join_next() {
+                        result??;
+                    }
+
                     // Update the last block number.
                     first_unprocessed_block_number = to_block + 1;
                 }
             }
->>>>>>> f0c95880
         }
     }
 }
