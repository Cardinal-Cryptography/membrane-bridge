use std::sync::Arc;

use ethers::{
    abi::EncodePackedError,
    core::types::Address,
    prelude::{k256::ecdsa::SigningKey, ContractError, SignerMiddleware},
    providers::{Middleware, Provider, ProviderError, Ws},
    signers::Wallet,
    types::BlockNumber,
    utils::keccak256,
};
use log::{debug, info, trace, warn};
use redis::{aio::Connection as RedisConnection, RedisError};
use thiserror::Error;
use tokio::{
    sync::Mutex,
    time::{sleep, Duration},
};

use crate::{
    config::Config,
    connections::{
        azero::SignedAzeroWsConnection,
        eth::SignedEthWsConnection,
        redis_helpers::{read_first_unprocessed_block_number, write_last_processed_block},
    },
    contracts::{
        AzeroContractError, CrosschainTransferRequestFilter, Most, MostEvents,
        MostInstance,
    },
    helpers::concat_u8_arrays,
};

#[derive(Debug, Error)]
#[error(transparent)]
#[non_exhaustive]
pub enum EthListenerError {
    #[error("provider error")]
    Provider(#[from] ProviderError),

    #[error("error when parsing ethereum address")]
    FromHex(#[from] rustc_hex::FromHexError),

    #[error("contract error")]
    Contract(#[from] ContractError<SignerMiddleware<Provider<Ws>, Wallet<SigningKey>>>),

    #[error("azero contract error")]
    AzeroContract(#[from] AzeroContractError),

    #[error("error when creating an ABI data encoding")]
    AbiEncode(#[from] EncodePackedError),

    #[error("redis connection error")]
    Redis(#[from] RedisError),
}

pub const ETH_BLOCK_PROD_TIME_SEC: u64 = 15;
const ETH_LAST_BLOCK_KEY: &str = "ethereum_last_known_block_number";

pub struct EthListener;

impl EthListener {
    pub async fn run(
        config: Arc<Config>,
        azero_connection: Arc<SignedAzeroWsConnection>,
        eth_connection: Arc<SignedEthWsConnection>,
        redis_connection: Arc<Mutex<RedisConnection>>,
    ) -> Result<(), EthListenerError> {
        let Config {
            eth_contract_address,
            name,
            default_sync_from_block_eth,
            sync_step,
            ..
        } = &*config;

        let address = eth_contract_address.parse::<Address>()?;
        let contract = Most::new(address, Arc::clone(&eth_connection));

        let mut first_unprocessed_block_number = read_first_unprocessed_block_number(
            name.clone(),
            ETH_LAST_BLOCK_KEY.to_string(),
            redis_connection.clone(),
            *default_sync_from_block_eth,
        )
        .await;

        // Main Ethereum event loop.
        loop {
            // Query for the next unknowns finalized block number, if not present we wait for it.
            let next_finalized_block_number = get_next_finalized_block_number_eth(
                eth_connection.clone(),
                first_unprocessed_block_number,
            )
            .await;

            // Don't query for more than `sync_step` blocks at one time.
            let to_block = std::cmp::min(
                next_finalized_block_number,
                first_unprocessed_block_number + sync_step - 1,
            );

            log::info!(
                "Processing events from blocks {} - {}",
                first_unprocessed_block_number,
                to_block
            );

            // Query for events.
            let events = contract
                .events()
                .from_block(first_unprocessed_block_number)
                .to_block(to_block)
                .query()
                .await?;

            // Handle events.
            for event in events {
                handle_event(&event, &config, Arc::clone(&azero_connection)).await?
            }

            // Update the last block number.
            first_unprocessed_block_number = to_block + 1;

<<<<<<< HEAD
impl EthListener {
    pub async fn run(
        config: Arc<Config>,
        azero_connection: Arc<SignedAzeroWsConnection>,
        eth_connection: Arc<SignedEthWsConnection>,
        redis_connection: Arc<Mutex<RedisConnection>>,
    ) -> Result<(), EthListenerError> {
        let Config {
            eth_contract_address,
            name,
            ..
        } = &*config;

        let address = eth_contract_address.parse::<Address>()?;
        let contract = Most::new(address, Arc::clone(&eth_connection));

        let last_block_number = eth_connection.get_block_number().await.unwrap().as_u32();

        let events = contract.events().from_block(last_block_number);
        let mut stream = events.stream().await?.with_meta();

        info!("subscribing to new events");

        while let Some(Ok((event, meta))) = stream.next().await {
            handle_event(&event, &config, Arc::clone(&azero_connection)).await?;

            // persist the last seen block number
            let block_number = meta.block_number.as_u32();
            let mut connection = redis_connection.lock().await;
            connection
                .set(format!("{name}:{ETH_LAST_BLOCK_KEY}"), block_number)
                .await?;

            info!("persisted last known block number: {block_number}");
=======
            // Cache the last processed block number.
            write_last_processed_block(
                name.clone(),
                ETH_LAST_BLOCK_KEY.to_string(),
                redis_connection.clone(),
                to_block,
            )
            .await?;
>>>>>>> 91065411
        }
    }
}

async fn handle_event(
    event: &MostEvents,
    config: &Config,
    azero_connection: Arc<SignedAzeroWsConnection>,
) -> Result<(), EthListenerError> {
    if let MostEvents::CrosschainTransferRequestFilter(
        crosschain_transfer_event @ CrosschainTransferRequestFilter {
            dest_token_address,
            amount,
            dest_receiver_address,
            request_nonce,
            ..
        },
    ) = event
    {
        let Config {
            azero_contract_address,
            azero_contract_metadata,
            ..
        } = config;

        info!("handling eth contract event: {crosschain_transfer_event:?}");

        // concat bytes
        let bytes = concat_u8_arrays(vec![
            dest_token_address,
            &amount.as_u128().to_le_bytes(),
            dest_receiver_address,
            &request_nonce.as_u128().to_le_bytes(),
        ]);

        trace!("event concatenated bytes: {bytes:?}");

        let request_hash = keccak256(bytes);
        debug!("hashed event encoding: {request_hash:?}");

        let contract = MostInstance::new(azero_contract_address, azero_contract_metadata)?;

        // send vote
        contract
            .receive_request(
                &azero_connection,
                request_hash,
                *dest_token_address,
                amount.as_u128(),
                *dest_receiver_address,
                request_nonce.as_u128(),
            )
            .await?;
    }

    Ok(())
}

pub async fn get_next_finalized_block_number_eth(
    eth_connection: Arc<SignedEthWsConnection>,
    not_older_than: u32,
) -> u32 {
    loop {
        match eth_connection.get_block(BlockNumber::Finalized).await {
            Ok(block) => match block {
                Some(block) => {
                    let best_finalized_block_number = block
                        .number
                        .expect("Finalized block should have a number.")
                        .as_u32();
                    if best_finalized_block_number >= not_older_than {
                        return best_finalized_block_number;
                    }
                }
                None => {
                    warn!("No finalized block found.");
                }
            },
            Err(e) => {
                warn!("Client error when getting last finalized block: {e}");
            }
        };

        sleep(Duration::from_secs(ETH_BLOCK_PROD_TIME_SEC)).await;
    }
}<|MERGE_RESOLUTION|>--- conflicted
+++ resolved
@@ -122,42 +122,6 @@
             // Update the last block number.
             first_unprocessed_block_number = to_block + 1;
 
-<<<<<<< HEAD
-impl EthListener {
-    pub async fn run(
-        config: Arc<Config>,
-        azero_connection: Arc<SignedAzeroWsConnection>,
-        eth_connection: Arc<SignedEthWsConnection>,
-        redis_connection: Arc<Mutex<RedisConnection>>,
-    ) -> Result<(), EthListenerError> {
-        let Config {
-            eth_contract_address,
-            name,
-            ..
-        } = &*config;
-
-        let address = eth_contract_address.parse::<Address>()?;
-        let contract = Most::new(address, Arc::clone(&eth_connection));
-
-        let last_block_number = eth_connection.get_block_number().await.unwrap().as_u32();
-
-        let events = contract.events().from_block(last_block_number);
-        let mut stream = events.stream().await?.with_meta();
-
-        info!("subscribing to new events");
-
-        while let Some(Ok((event, meta))) = stream.next().await {
-            handle_event(&event, &config, Arc::clone(&azero_connection)).await?;
-
-            // persist the last seen block number
-            let block_number = meta.block_number.as_u32();
-            let mut connection = redis_connection.lock().await;
-            connection
-                .set(format!("{name}:{ETH_LAST_BLOCK_KEY}"), block_number)
-                .await?;
-
-            info!("persisted last known block number: {block_number}");
-=======
             // Cache the last processed block number.
             write_last_processed_block(
                 name.clone(),
@@ -166,7 +130,6 @@
                 to_block,
             )
             .await?;
->>>>>>> 91065411
         }
     }
 }
