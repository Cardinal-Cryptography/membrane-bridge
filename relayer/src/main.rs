use std::{env, process, sync::Arc};

use clap::Parser;
use config::Config;
use connections::EthConnectionError;
use ethers::signers::{coins_bip39::English, LocalWallet, MnemonicBuilder, Signer, WalletError};
use eyre::Result;
use log::{debug, error, info};
use redis::Client as RedisClient;
use thiserror::Error;
use tokio::{runtime::Runtime, sync::Mutex};

use crate::{
    connections::{azero, eth},
    listeners::{AlephZeroListener, AzeroListenerError, EthListener, EthListenerError},
};

mod config;
mod connections;
mod contracts;
mod helpers;
mod listeners;

const DEV_MNEMONIC: &str =
    "harsh master island dirt equip search awesome double turn crush wool grant";

#[derive(Debug, Error)]
#[error(transparent)]
#[non_exhaustive]
pub enum ListenerError {
    #[error("eth listener error")]
    Eth(#[from] EthListenerError),

    #[error("eth provider connection error")]
    EthConnection(#[from] EthConnectionError),

    #[error("eth wallet error")]
    EthWallet(#[from] WalletError),

    #[error("eth listener error")]
    Azero(#[from] AzeroListenerError),
}

fn main() -> Result<()> {
    let config = Arc::new(Config::parse());

    env::set_var("RUST_LOG", config.rust_log.as_str());
    env_logger::init();

    info!("{:#?}", &config);

    let rt = Runtime::new()?;

    rt.block_on(async {
        let mut tasks = Vec::with_capacity(4);

        let client = RedisClient::open(config.redis_node.clone())
            .expect("Cannot connect to the redis cluster instance");
        let redis_connection = Arc::new(Mutex::new(client.get_async_connection().await.unwrap()));

        let azero_keypair = if config.dev {
            let azero_seed = "//".to_owned() + &config.dev_account_index.to_string();
            aleph_client::keypair_from_string(&azero_seed)
        } else {
            unimplemented!("Only dev mode is supported for now");
        };

        let azero_connection = Arc::new(azero::sign(
            &azero::init(&config.azero_node_wss_url).await,
            &azero_keypair,
        ));

        debug!("Established connection to Aleph Zero node");

<<<<<<< HEAD
        let wallet = if !config.dev {
            assert!(
                !config.eth_keystore_path.is_empty(),
                "Keystore path must be provided unless relayer is run in dev mode"
            );

            LocalWallet::decrypt_keystore(&config.eth_keystore_path, &config.eth_keystore_password)
                .expect("Cannot decrypt eth wallet")
        } else {
=======
        let wallet = if config.dev {
>>>>>>> 4bc3dc07
            // If no keystore path is provided, we use the default development mnemonic
            MnemonicBuilder::<English>::default()
                .phrase(DEV_MNEMONIC)
                .index(config.dev_account_index)
                .expect("Provided index is an integer between 0 and 9")
                .build()
                .expect("Mnemonic is correct")
        } else {
            assert!(
                !config.eth_keystore_path.is_empty(),
                "Keystore path must be provided unless relayer is run in dev mode"
            );

            LocalWallet::decrypt_keystore(&config.eth_keystore_path, &config.eth_keystore_password)
                .expect("Cannot decrypt eth wallet")
        };

        log::info!("Wallet address: {}", wallet.address());

        let eth_connection = Arc::new(
            eth::sign(eth::connect(&config.eth_node_http_url).await, wallet)
                .await
                .expect("Cannot sign the connection"),
        );

        debug!("Established connection to Ethereum node");

        let config_rc1 = Arc::clone(&config);
        let azero_connection_rc1 = Arc::clone(&azero_connection);
        let eth_connection_rc1 = Arc::clone(&eth_connection);
        let redis_connection_rc1 = Arc::clone(&redis_connection);

        log::info!("Starting Ethereum listener");

        tasks.push(tokio::spawn(async {
            EthListener::run(
                config_rc1,
                azero_connection_rc1,
                eth_connection_rc1,
                redis_connection_rc1,
            )
            .await
            .expect("Ethereum listener task has failed")
        }));

        let config_rc2 = Arc::clone(&config);
        let azero_connection_rc2 = Arc::clone(&azero_connection);
        let eth_connection_rc2 = Arc::clone(&eth_connection);
        let redis_connection_rc2 = Arc::clone(&redis_connection);

        log::info!("Starting AlephZero listener");

        tasks.push(tokio::spawn(async {
            AlephZeroListener::run(
                config_rc2,
                azero_connection_rc2,
                eth_connection_rc2,
                redis_connection_rc2,
            )
            .await
            .expect("AlephZero listener task has failed")
        }));

        for t in tasks {
            t.await.expect("task failure");
        }
    });

    process::exit(-1);
}<|MERGE_RESOLUTION|>--- conflicted
+++ resolved
@@ -72,19 +72,7 @@
 
         debug!("Established connection to Aleph Zero node");
 
-<<<<<<< HEAD
-        let wallet = if !config.dev {
-            assert!(
-                !config.eth_keystore_path.is_empty(),
-                "Keystore path must be provided unless relayer is run in dev mode"
-            );
-
-            LocalWallet::decrypt_keystore(&config.eth_keystore_path, &config.eth_keystore_password)
-                .expect("Cannot decrypt eth wallet")
-        } else {
-=======
         let wallet = if config.dev {
->>>>>>> 4bc3dc07
             // If no keystore path is provided, we use the default development mnemonic
             MnemonicBuilder::<English>::default()
                 .phrase(DEV_MNEMONIC)
