use std::{
    env, process,
    sync::{atomic::AtomicBool, Arc},
};

use clap::Parser;
use config::Config;
use connections::EthConnectionError;
use ethers::signers::{coins_bip39::English, LocalWallet, MnemonicBuilder, Signer, WalletError};
use eyre::Result;
use log::{debug, error, info};
use redis::{Client as RedisClient, RedisError};
use thiserror::Error;
use tokio::{sync::Mutex, task::JoinSet};

use crate::{
    connections::{azero, eth},
    listeners::{
        AdvisoryListener, AlephZeroListener, AzeroListenerError, EthListener, EthListenerError,
    },
};

mod config;
mod connections;
mod contracts;
mod helpers;
mod listeners;

const DEV_MNEMONIC: &str =
    "harsh master island dirt equip search awesome double turn crush wool grant";

#[derive(Debug, Error)]
#[error(transparent)]
#[non_exhaustive]
pub enum ListenerError {
    #[error("eth listener error")]
    Eth(#[from] EthListenerError),

    #[error("eth provider connection error")]
    EthConnection(#[from] EthConnectionError),

    #[error("eth wallet error")]
    EthWallet(#[from] WalletError),

    #[error("azero listener error")]
    Azero(#[from] AzeroListenerError),

    #[error("redis error")]
    Redis(#[from] RedisError),
}

#[tokio::main]
async fn main() -> Result<()> {
    let config = Arc::new(Config::parse());

    env::set_var("RUST_LOG", config.rust_log.as_str());
    env_logger::init();

    info!("{:#?}", &config);

<<<<<<< HEAD
    let rt = Runtime::new()?;

    rt.block_on(async {
        let emergency = Arc::new(AtomicBool::new(false));

        let mut tasks = Vec::with_capacity(4);

        let client = RedisClient::open(config.redis_node.clone())
            .expect("Cannot connect to the redis cluster instance");
        let redis_connection = Arc::new(Mutex::new(
            client
                .get_async_connection()
                .await
                .expect("Cannot make redis connection"),
        ));

        let azero_keypair = if config.dev {
            let azero_seed = "//".to_owned() + &config.dev_account_index.to_string();
            aleph_client::keypair_from_string(&azero_seed)
        } else {
            unimplemented!("Only dev mode is supported for now");
        };

        let azero_connection = Arc::new(azero::init(&config.azero_node_wss_url).await);
        let azero_signed_connection = Arc::new(azero::sign(&azero_connection, &azero_keypair));

        debug!("Established connection to Aleph Zero node");

        let config_rc1 = Arc::clone(&config);
        let emergency_rc1 = Arc::clone(&emergency);

        // run task only if address passed on CLI
        if config.advisory_contract_address.is_some() {
            tasks.push(tokio::spawn(async {
                AdvisoryListener::run(config_rc1, azero_connection, emergency_rc1)
                    .await
                    .expect("Advisory listener task has failed")
            }));
        }

        let wallet = if config.dev {
            // If no keystore path is provided, we use the default development mnemonic
            MnemonicBuilder::<English>::default()
                .phrase(DEV_MNEMONIC)
                .index(config.dev_account_index)
                .expect("Provided index is an integer between 0 and 9")
                .build()
                .expect("Mnemonic is correct")
        } else {
            assert!(
                !config.eth_keystore_path.is_empty(),
                "Keystore path must be provided unless relayer is run in dev mode"
            );

            LocalWallet::decrypt_keystore(&config.eth_keystore_path, &config.eth_keystore_password)
                .expect("Cannot decrypt eth wallet")
        };

        info!("Wallet address: {}", wallet.address());

        let eth_connection = Arc::new(
            eth::sign(eth::connect(&config.eth_node_http_url).await, wallet)
                .await
                .expect("Cannot sign the connection"),
=======
    let mut tasks = JoinSet::new();

    let client = RedisClient::open(config.redis_node.clone())?;
    let redis_connection = Arc::new(Mutex::new(client.get_async_connection().await?));

    let azero_keypair = if config.dev {
        let azero_seed = "//".to_owned() + &config.dev_account_index.to_string();
        aleph_client::keypair_from_string(&azero_seed)
    } else {
        unimplemented!("Only dev mode is supported for now");
    };

    let azero_connection = Arc::new(azero::sign(
        &azero::init(&config.azero_node_wss_url).await,
        &azero_keypair,
    ));

    debug!("Established connection to Aleph Zero node");

    let wallet = if config.dev {
        // If no keystore path is provided, we use the default development mnemonic
        MnemonicBuilder::<English>::default()
            .phrase(DEV_MNEMONIC)
            .index(config.dev_account_index)?
            .build()?
    } else {
        info!(
            "Creating wallet from a keystore path: {}",
            config.eth_keystore_path
>>>>>>> 99237d73
        );
        LocalWallet::decrypt_keystore(&config.eth_keystore_path, &config.eth_keystore_password)?
    };

    info!("Wallet address: {}", wallet.address());

<<<<<<< HEAD
        let config_rc2 = Arc::clone(&config);
        let azero_connection_rc1 = Arc::clone(&azero_signed_connection);
        let eth_connection_rc1 = Arc::clone(&eth_connection);
        let redis_connection_rc1 = Arc::clone(&redis_connection);
        let emergency_rc2 = Arc::clone(&emergency);
=======
    let eth_connection =
        Arc::new(eth::sign(eth::connect(&config.eth_node_http_url).await, wallet).await?);
>>>>>>> 99237d73

    debug!("Established connection to Ethereum node");

<<<<<<< HEAD
        tasks.push(tokio::spawn(async {
            EthListener::run(
                config_rc2,
                azero_connection_rc1,
                eth_connection_rc1,
                redis_connection_rc1,
                emergency_rc2,
            )
            .await
            .expect("Ethereum listener task has failed")
        }));

        let config_rc3 = Arc::clone(&config);
        let azero_connection_rc2 = Arc::clone(&azero_signed_connection);
        let eth_connection_rc2 = Arc::clone(&eth_connection);
        let redis_connection_rc2 = Arc::clone(&redis_connection);
        let emergency_rc3 = Arc::clone(&emergency);

        info!("Starting AlephZero listener");

        tasks.push(tokio::spawn(async {
            AlephZeroListener::run(
                config_rc3,
                azero_connection_rc2,
                eth_connection_rc2,
                redis_connection_rc2,
                emergency_rc3,
            )
=======
    let config_rc2 = Arc::clone(&config);
    let azero_connection_rc2 = Arc::clone(&azero_connection);
    let eth_connection_rc2 = Arc::clone(&eth_connection);
    let redis_connection_rc2 = Arc::clone(&redis_connection);

    info!("Starting Ethereum listener");

    tasks.spawn(async move {
        EthListener::run(config, azero_connection, eth_connection, redis_connection)
>>>>>>> 99237d73
            .await
            .map_err(ListenerError::from)
    });

    info!("Starting AlephZero listener");

    tasks.spawn(async move {
        AlephZeroListener::run(
            config_rc2,
            azero_connection_rc2,
            eth_connection_rc2,
            redis_connection_rc2,
        )
        .await
        .map_err(ListenerError::from)
    });

    while let Some(result) = tasks.join_next().await {
        error!("Listener task has finished unexpectedly: {:?}", result);
        result??;
    }

    process::exit(-1);
}<|MERGE_RESOLUTION|>--- conflicted
+++ resolved
@@ -58,73 +58,8 @@
 
     info!("{:#?}", &config);
 
-<<<<<<< HEAD
-    let rt = Runtime::new()?;
-
-    rt.block_on(async {
-        let emergency = Arc::new(AtomicBool::new(false));
-
-        let mut tasks = Vec::with_capacity(4);
-
-        let client = RedisClient::open(config.redis_node.clone())
-            .expect("Cannot connect to the redis cluster instance");
-        let redis_connection = Arc::new(Mutex::new(
-            client
-                .get_async_connection()
-                .await
-                .expect("Cannot make redis connection"),
-        ));
-
-        let azero_keypair = if config.dev {
-            let azero_seed = "//".to_owned() + &config.dev_account_index.to_string();
-            aleph_client::keypair_from_string(&azero_seed)
-        } else {
-            unimplemented!("Only dev mode is supported for now");
-        };
-
-        let azero_connection = Arc::new(azero::init(&config.azero_node_wss_url).await);
-        let azero_signed_connection = Arc::new(azero::sign(&azero_connection, &azero_keypair));
-
-        debug!("Established connection to Aleph Zero node");
-
-        let config_rc1 = Arc::clone(&config);
-        let emergency_rc1 = Arc::clone(&emergency);
-
-        // run task only if address passed on CLI
-        if config.advisory_contract_address.is_some() {
-            tasks.push(tokio::spawn(async {
-                AdvisoryListener::run(config_rc1, azero_connection, emergency_rc1)
-                    .await
-                    .expect("Advisory listener task has failed")
-            }));
-        }
-
-        let wallet = if config.dev {
-            // If no keystore path is provided, we use the default development mnemonic
-            MnemonicBuilder::<English>::default()
-                .phrase(DEV_MNEMONIC)
-                .index(config.dev_account_index)
-                .expect("Provided index is an integer between 0 and 9")
-                .build()
-                .expect("Mnemonic is correct")
-        } else {
-            assert!(
-                !config.eth_keystore_path.is_empty(),
-                "Keystore path must be provided unless relayer is run in dev mode"
-            );
-
-            LocalWallet::decrypt_keystore(&config.eth_keystore_path, &config.eth_keystore_password)
-                .expect("Cannot decrypt eth wallet")
-        };
-
-        info!("Wallet address: {}", wallet.address());
-
-        let eth_connection = Arc::new(
-            eth::sign(eth::connect(&config.eth_node_http_url).await, wallet)
-                .await
-                .expect("Cannot sign the connection"),
-=======
     let mut tasks = JoinSet::new();
+    let emergency = Arc::new(AtomicBool::new(false));
 
     let client = RedisClient::open(config.redis_node.clone())?;
     let redis_connection = Arc::new(Mutex::new(client.get_async_connection().await?));
@@ -136,12 +71,22 @@
         unimplemented!("Only dev mode is supported for now");
     };
 
-    let azero_connection = Arc::new(azero::sign(
-        &azero::init(&config.azero_node_wss_url).await,
-        &azero_keypair,
-    ));
+    let azero_connection = Arc::new(azero::init(&config.azero_node_wss_url).await);
+    let azero_signed_connection = Arc::new(azero::sign(&azero_connection, &azero_keypair));
 
     debug!("Established connection to Aleph Zero node");
+
+    let config_rc1 = Arc::clone(&config);
+    let emergency_rc1 = Arc::clone(&emergency);
+
+    // run task only if address passed on CLI
+    if config.advisory_contract_address.is_some() {
+        tasks.spawn(async move {
+            AdvisoryListener::run(config_rc1, azero_connection, emergency_rc1)
+                .await
+                .map_err(ListenerError::from)
+        });
+    }
 
     let wallet = if config.dev {
         // If no keystore path is provided, we use the default development mnemonic
@@ -153,78 +98,52 @@
         info!(
             "Creating wallet from a keystore path: {}",
             config.eth_keystore_path
->>>>>>> 99237d73
         );
         LocalWallet::decrypt_keystore(&config.eth_keystore_path, &config.eth_keystore_password)?
     };
 
     info!("Wallet address: {}", wallet.address());
 
-<<<<<<< HEAD
-        let config_rc2 = Arc::clone(&config);
-        let azero_connection_rc1 = Arc::clone(&azero_signed_connection);
-        let eth_connection_rc1 = Arc::clone(&eth_connection);
-        let redis_connection_rc1 = Arc::clone(&redis_connection);
-        let emergency_rc2 = Arc::clone(&emergency);
-=======
     let eth_connection =
         Arc::new(eth::sign(eth::connect(&config.eth_node_http_url).await, wallet).await?);
->>>>>>> 99237d73
 
     debug!("Established connection to Ethereum node");
 
-<<<<<<< HEAD
-        tasks.push(tokio::spawn(async {
-            EthListener::run(
-                config_rc2,
-                azero_connection_rc1,
-                eth_connection_rc1,
-                redis_connection_rc1,
-                emergency_rc2,
-            )
-            .await
-            .expect("Ethereum listener task has failed")
-        }));
-
-        let config_rc3 = Arc::clone(&config);
-        let azero_connection_rc2 = Arc::clone(&azero_signed_connection);
-        let eth_connection_rc2 = Arc::clone(&eth_connection);
-        let redis_connection_rc2 = Arc::clone(&redis_connection);
-        let emergency_rc3 = Arc::clone(&emergency);
-
-        info!("Starting AlephZero listener");
-
-        tasks.push(tokio::spawn(async {
-            AlephZeroListener::run(
-                config_rc3,
-                azero_connection_rc2,
-                eth_connection_rc2,
-                redis_connection_rc2,
-                emergency_rc3,
-            )
-=======
     let config_rc2 = Arc::clone(&config);
-    let azero_connection_rc2 = Arc::clone(&azero_connection);
-    let eth_connection_rc2 = Arc::clone(&eth_connection);
-    let redis_connection_rc2 = Arc::clone(&redis_connection);
+    let azero_signed_connection_rc1 = Arc::clone(&azero_signed_connection);
+    let eth_connection_rc1 = Arc::clone(&eth_connection);
+    let redis_connection_rc1 = Arc::clone(&redis_connection);
+    let emergency_rc2 = Arc::clone(&emergency);
 
     info!("Starting Ethereum listener");
 
     tasks.spawn(async move {
-        EthListener::run(config, azero_connection, eth_connection, redis_connection)
->>>>>>> 99237d73
-            .await
-            .map_err(ListenerError::from)
+        EthListener::run(
+            config_rc2,
+            azero_signed_connection_rc1,
+            eth_connection_rc1,
+            redis_connection_rc1,
+            emergency_rc2,
+        )
+        .await
+        .map_err(ListenerError::from)
     });
 
     info!("Starting AlephZero listener");
 
+    let config_rc2 = Arc::clone(&config);
+    let azero_signed_connection_rc2 = Arc::clone(&azero_signed_connection);
+    let eth_connection_rc2 = Arc::clone(&eth_connection);
+    let redis_connection_rc2 = Arc::clone(&redis_connection);
+    let emergency_rc3 = Arc::clone(&emergency);
+
     tasks.spawn(async move {
         AlephZeroListener::run(
             config_rc2,
-            azero_connection_rc2,
+            azero_signed_connection_rc2,
             eth_connection_rc2,
             redis_connection_rc2,
+            emergency_rc3,
         )
         .await
         .map_err(ListenerError::from)
