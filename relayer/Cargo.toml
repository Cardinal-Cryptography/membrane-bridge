--- conflicted
+++ resolved
@@ -4,23 +4,4 @@
 
 [workspace.dependencies]
 aleph_client = { git = "https://github.com/Cardinal-Cryptography/aleph-node", rev = "f637e2df9ecce892c6da5b2d8072b7e5cc8099d4" }
-<<<<<<< HEAD
-anyhow = "1.0.75"
-clap = { version = "4.3.4", features = ["derive"] }
-codec = { package = 'parity-scale-codec', version = "3.0.0", features = ['derive'] }
-env_logger = "0.10.0"
-ethers = { version = "2.0.9", features = ["abigen", "rustls", "ws", "ethers-solc"] }
-eyre = "0.6.8"
-futures = "0.3.28"
-hex = "0.4.3"
-log = "0.4.20"
-redis = { version = "*", features = ["tokio-comp", "aio"] }
-rustc-hex = "2.1.0"
-serde = "1.0.188"
-serde_json = "1.0.105"
-subxt = { version = "0.30.1", features = ["substrate-compat"] }
-thiserror = "1.0.48"
-tokio = { version = "1.36", features = ["rt", "rt-multi-thread", "macros", "test-util"] }
-=======
-subxt = { version = "0.30.1", features = ["substrate-compat"] }
->>>>>>> 5b4c9e62
+subxt = { version = "0.30.1", features = ["substrate-compat"] }