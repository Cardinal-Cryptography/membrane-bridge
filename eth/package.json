--- conflicted
+++ resolved
@@ -1,22 +1,18 @@
 {
-  "name": "membrane-bridge",
-  "version": "1.0.0",
-  "description": "evm membrane bridge contracts",
-  "author": "fbielejec",
-  "license": "MIT",
-  "dependencies": {
-<<<<<<< HEAD
-    "@openzeppelin/contracts": "^4.9.3",
-    "dotenv": "^16.3.1"
-  },
-  "devDependencies": {
-    "gulp": "^4.0.2",
-    "gulp-shell": "^0.8.0",
-    "prettier": "^3.0.3",
-    "prettier-plugin-solidity": "^1.1.3"
-=======
-    "dotenv": "^16.3.1",
-    "@truffle/hdwallet-provider": "^2.1.15"
->>>>>>> 0130abb8
-  }
+    "name": "membrane-bridge",
+    "version": "1.0.0",
+    "description": "evm membrane bridge contracts",
+    "author": "fbielejec",
+    "license": "MIT",
+    "dependencies": {
+        "@openzeppelin/contracts": "^4.9.3",
+        "@truffle/hdwallet-provider": "^2.1.15"
+        "dotenv": "^16.3.1",
+    },
+    "devDependencies": {
+        "gulp": "^4.0.2",
+        "gulp-shell": "^0.8.0",
+        "prettier": "^3.0.3",
+        "prettier-plugin-solidity": "^1.1.3"
+    }
 }