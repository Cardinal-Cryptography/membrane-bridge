{
    "name": "membrane-bridge",
    "version": "1.0.0",
    "description": "evm membrane bridge contracts",
    "author": "fbielejec",
    "license": "MIT",
    "scripts": {
        "watch": "gulp default"
    },
    "dependencies": {
        "@openzeppelin/contracts": "^4.9.3"
    },
    "devDependencies": {
        "@nomicfoundation/hardhat-chai-matchers": "^2.0.0",
        "@nomicfoundation/hardhat-ethers": "^3.0.4",
        "@nomicfoundation/hardhat-toolbox": "^3.0.0",
<<<<<<< HEAD
        "@polkadot/keyring": "^12.6.1",
=======
        "dotenv": "^16.3.1",
>>>>>>> 06467c50
        "ethers": "^6.8.0",
        "gulp": "^3.9.1",
        "gulp-shell": "^0.8.0",
        "hardhat": "^2.19.0",
        "prettier": "^3.0.3",
        "prettier-plugin-solidity": "^1.1.3",
        "solium": "^1.2.5"
    }
}<|MERGE_RESOLUTION|>--- conflicted
+++ resolved
@@ -14,11 +14,8 @@
         "@nomicfoundation/hardhat-chai-matchers": "^2.0.0",
         "@nomicfoundation/hardhat-ethers": "^3.0.4",
         "@nomicfoundation/hardhat-toolbox": "^3.0.0",
-<<<<<<< HEAD
         "@polkadot/keyring": "^12.6.1",
-=======
         "dotenv": "^16.3.1",
->>>>>>> 06467c50
         "ethers": "^6.8.0",
         "gulp": "^3.9.1",
         "gulp-shell": "^0.8.0",
