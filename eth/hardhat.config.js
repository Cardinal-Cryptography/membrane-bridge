--- conflicted
+++ resolved
@@ -44,11 +44,7 @@
       },
       gas: 25e6, // Gas limit
       gasPrice: 20e9,
-<<<<<<< HEAD
       dev: true,
-=======
-      dev: true, // whether to deploys wrapped tokens or not
->>>>>>> ca71900b
       deploymentConfig: {
         guardianIds: [
           "0x05501355922a6529670DB49158676D98D6c34245",
@@ -110,15 +106,9 @@
           mnemonic: SEPOLIA_MNEMONIC,
         }
       : [SEPOLIA_PRIVATE_KEY],
-<<<<<<< HEAD
     gasPrice: 20e9, // 20 Gwei
     timeout: 20000, // 20s; if gas prices are higher than 20 Gwei, any tx would likely
                     // stuck in the mempool, hence we need a timeout
-=======
-    gasPrice: 10e9, // 10 Gwei; it's set to have an upper bound for contract deployment costs
-    timeout: 20000, // 20s; if gas prices are higher than 20 Gwei, any tx would likely
-    // become stuck in the mempool, hence we need a timeout for a deployment script to finish
->>>>>>> ca71900b
     deploymentConfig: {
       guardianIds: [
         typeof SEPOLIA_ACCOUNT_NUMBER == "undefined" ||
