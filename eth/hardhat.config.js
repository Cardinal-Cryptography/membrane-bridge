require("@nomicfoundation/hardhat-toolbox");
require("@openzeppelin/hardhat-upgrades");
require("@nomicfoundation/hardhat-chai-matchers");
require("@nomiclabs/hardhat-truffle5");
require("@nomicfoundation/hardhat-verify");

// The default account generated from this mnemonic is Ee88da44b4901d7F86970c52dC5139Af80C83edD.
// This account is pre-seeded with money locally and on bridgenet.
const DEV_MNEMONIC =
  "harsh master island dirt equip search awesome double turn crush wool grant";

<<<<<<< HEAD
module.exports = {
  defaultNetwork: "development",
  networks: {
=======
const ETHERSCAN_API_KEY = process.env.ETHERSCAN_API_KEY;
const SEPOLIA_KEY = process.env.SEPOLIA_KEY;

var config = {
  defaultNetwork: "hardhat",
  etherscan: {
    apiKey: ETHERSCAN_API_KEY,
  },

  sourcify: {
    enabled: true,
  },

  networks: {
    hardhat: {},

>>>>>>> 5e779e11
    development: {
      chainId: 12345,
      url: "http://127.0.0.1:8545",
      accounts: {
        mnemonic: DEV_MNEMONIC,
      },
      gas: 25e6, // Gas limit
      gasPrice: 20e9,
      deploymentConfig: {
        guardianIds: [
          "0x05501355922a6529670DB49158676D98D6c34245",
          "0x084321C892ebb289dA2131d18a39fdfC3CCC0D2C",
          "0xd7a898720ab24ae154d67f51F2F75341D2A3719f",
        ],
        threshold: 2,
        governanceIds: [
          "0x05501355922a6529670DB49158676D98D6c34245",
          "0x084321C892ebb289dA2131d18a39fdfC3CCC0D2C",
          "0xd7a898720ab24ae154d67f51F2F75341D2A3719f",
        ],
        governanceThreshold: 2,
      },
    },

    bridgenet: {
      url: "https://rpc-eth-bridgenet.dev.azero.dev",
      accounts: {
        mnemonic: DEV_MNEMONIC,
      },
      governanceThreshold: 2,
      chainId: 12_345,
      gas: 25e6, // Gas limit
      gasPrice: 20e9,
      deploymentConfig: {
        guardianIds: [
          "0x05501355922a6529670DB49158676D98D6c34245",
          "0x084321C892ebb289dA2131d18a39fdfC3CCC0D2C",
          "0xd7a898720ab24ae154d67f51F2F75341D2A3719f",
        ],
        threshold: 2,
        governanceIds: [
          "0x05501355922a6529670DB49158676D98D6c34245",
          "0x084321C892ebb289dA2131d18a39fdfC3CCC0D2C",
          "0xd7a898720ab24ae154d67f51F2F75341D2A3719f",
        ],
        governanceThreshold: 2,
      },
    },
  },
  solidity: {
    compilers: [
      {
        version: "0.8.20",
        settings: {
          optimizer: {
            enabled: true,
            runs: 200,
          },
        },
      },
      {
        version: "0.4.18",
        settings: {
          optimizer: {
            enabled: true,
            runs: 200,
          },
        },
      },
    ],
  },
  paths: {
    sources: "./contracts",
    tests: "./test",
    cache: "./cache",
    artifacts: "./artifacts",
  },
  mocha: {
    timeout: 40_000,
  },
};

if (SEPOLIA_KEY) {
  config.networks.sepolia = {
    url: "https://ethereum-sepolia-rpc.publicnode.com",
    accounts: [SEPOLIA_KEY],
  };
}

module.exports = config;<|MERGE_RESOLUTION|>--- conflicted
+++ resolved
@@ -9,16 +9,11 @@
 const DEV_MNEMONIC =
   "harsh master island dirt equip search awesome double turn crush wool grant";
 
-<<<<<<< HEAD
-module.exports = {
-  defaultNetwork: "development",
-  networks: {
-=======
 const ETHERSCAN_API_KEY = process.env.ETHERSCAN_API_KEY;
 const SEPOLIA_KEY = process.env.SEPOLIA_KEY;
 
 var config = {
-  defaultNetwork: "hardhat",
+  defaultNetwork: "development",
   etherscan: {
     apiKey: ETHERSCAN_API_KEY,
   },
@@ -28,11 +23,8 @@
   },
 
   networks: {
-    hardhat: {},
 
->>>>>>> 5e779e11
     development: {
-      chainId: 12345,
       url: "http://127.0.0.1:8545",
       accounts: {
         mnemonic: DEV_MNEMONIC,
