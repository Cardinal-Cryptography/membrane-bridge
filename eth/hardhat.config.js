--- conflicted
+++ resolved
@@ -127,29 +127,10 @@
     },
     deploymentConfig: {
       guardianIds: [
-<<<<<<< HEAD
-        "0x5027E6E6548b2eb986D4CC440C2a0dBB05D88946", // sepolia account address corresponding to SEPOLIA_KEY
-      ],
-      threshold: 1,
-      weth: "0xd91aE8FD2Be53F74876a9cc4aFb416645A0c8420",
-      tokenConfigPath: "../cfg/tokens_testnet_example.json",
-    },
-  };
-}
-
-if (L2_KEY) {
-  config.networks.ldwa = {
-    url: "https://rpc.alephzero-testnet.gelato.digital",
-    accounts: [L2_KEY],
-    deploymentConfig: {
-      guardianIds: [
-        "0x5027E6E6548b2eb986D4CC440C2a0dBB05D88946", // sepolia account address corresponding to SEPOLIA_KEY
-=======
         typeof SEPOLIA_ACCOUNT_NUMBER == "undefined" ||
         SEPOLIA_ACCOUNT_NUMBER == ""
           ? "0xc4E0B92Df2DE77C077D060e49ec63DC196980716"
           : SEPOLIA_ACCOUNT_NUMBER, // sepolia account address corresponding to SEPOLIA_KEY
->>>>>>> ef430508
       ],
       threshold:
         typeof SEPOLIA_THRESHOLD == "undefined" || SEPOLIA_THRESHOLD == ""
@@ -164,6 +145,21 @@
         SEPOLIA_TOKEN_CONFIG_PATH == ""
           ? "../cfg/tokens_testnet_example.json"
           : SEPOLIA_TOKEN_CONFIG_PATH,
+    },
+  };
+}
+
+if (L2_KEY) {
+  config.networks.ldwa = {
+    url: "https://rpc.alephzero-testnet.gelato.digital",
+    accounts: [L2_KEY],
+    deploymentConfig: {
+      guardianIds: [
+        "0x5027E6E6548b2eb986D4CC440C2a0dBB05D88946", // L2 account address corresponding to L2_KEY
+      ],
+      threshold: 1,
+      weth: "0xd91aE8FD2Be53F74876a9cc4aFb416645A0c8420",
+      tokenConfigPath: "../cfg/tokens_testnet_example.json",
     },
   };
 }
