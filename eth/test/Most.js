const { expect } = require("chai");
const { ethers, upgrades } = require("hardhat");
const {
  loadFixture,
} = require("@nomicfoundation/hardhat-toolbox/network-helpers");
const { execSync: exec } = require("child_process");

// Import utils
const { addressToBytes32, getRandomAlephAccount } = require("./TestUtils");

const TOKEN_AMOUNT = 1000;
const ALEPH_ACCOUNT = getRandomAlephAccount(3);
const WRAPPED_TOKEN_ADDRESS = getRandomAlephAccount(5);

describe("Most", function () {
  describe("Constructor", function () {
    it("Reverts if threshold is 0", async () => {
      const signers = await ethers.getSigners();
      const accounts = signers.map((s) => s.address);

      const Most = await ethers.getContractFactory("Most");
      await expect(
        upgrades.deployProxy(Most, [[accounts[0]], 0, accounts[0]], {
          initializer: "initialize",
          kind: "uups",
        }),
      ).to.be.revertedWith("Signature threshold must be greater than 0");
    });
    it("Reverts if threshold is greater than number of guardians", async () => {
      const signers = await ethers.getSigners();
      const accounts = signers.map((s) => s.address);

      const Most = await ethers.getContractFactory("Most");
      await expect(
        upgrades.deployProxy(Most, [[accounts[0]], 2, accounts[0]], {
          initializer: "initialize",
          kind: "uups",
        }),
      ).to.be.revertedWith("Not enough guardians specified");
    });
  });

  async function deployEightGuardianMostFixture() {
    const signers = await ethers.getSigners();
    const accounts = signers.map((s) => s.address);

    const Most = await ethers.getContractFactory("Most");
    const most = await upgrades.deployProxy(
      Most,
      [accounts.slice(1, 9), 5, accounts[0]],
      {
        initializer: "initialize",
        kind: "uups",
      },
    );
    const mostAddress = await most.getAddress();

    const Token = await ethers.getContractFactory("Token");
    const token = await Token.deploy(
      "10000000000000000000000000",
      "TestToken",
      "TEST",
    );
    const tokenAddressBytes32 = addressToBytes32(await token.getAddress());

    return {
      most,
      token,
      tokenAddressBytes32,
      mostAddress,
    };
  }

  describe("sendRequest", function () {
    it("Reverts if token is not whitelisted", async () => {
      const { most, token, tokenAddressBytes32, mostAddress } =
        await loadFixture(deployEightGuardianMostFixture);

      await token.approve(mostAddress, TOKEN_AMOUNT);
      await expect(
        most.sendRequest(tokenAddressBytes32, TOKEN_AMOUNT, ALEPH_ACCOUNT),
      ).to.be.revertedWith("Unsupported pair");
    });

    it("Reverts if token transfer is not approved", async () => {
      const { most, tokenAddressBytes32 } = await loadFixture(
        deployEightGuardianMostFixture,
      );

      await most.addPair(tokenAddressBytes32, WRAPPED_TOKEN_ADDRESS);
      await expect(
        most.sendRequest(tokenAddressBytes32, TOKEN_AMOUNT, ALEPH_ACCOUNT),
      ).to.be.reverted;
    });

    it("Transfers tokens to Most", async () => {
      const { most, token, tokenAddressBytes32, mostAddress } =
        await loadFixture(deployEightGuardianMostFixture);

      await token.approve(mostAddress, TOKEN_AMOUNT);
      await most.addPair(tokenAddressBytes32, WRAPPED_TOKEN_ADDRESS);
      await most.sendRequest(tokenAddressBytes32, TOKEN_AMOUNT, ALEPH_ACCOUNT);

      expect(await token.balanceOf(mostAddress)).to.equal(TOKEN_AMOUNT);
    });

    it("Emits correct event", async () => {
      const { most, token, tokenAddressBytes32, mostAddress } =
        await loadFixture(deployEightGuardianMostFixture);

      await token.approve(mostAddress, TOKEN_AMOUNT);
      await most.addPair(tokenAddressBytes32, WRAPPED_TOKEN_ADDRESS);
      await expect(
        most.sendRequest(tokenAddressBytes32, TOKEN_AMOUNT, ALEPH_ACCOUNT),
      )
        .to.emit(most, "CrosschainTransferRequest")
        .withArgs(0, WRAPPED_TOKEN_ADDRESS, TOKEN_AMOUNT, ALEPH_ACCOUNT, 0);
    });
  });

  describe("receiveRequest", function () {
    it("Reverts if caller is not a guardian", async () => {
      const { most, tokenAddressBytes32 } = await loadFixture(
        deployEightGuardianMostFixture,
      );
      const accounts = await ethers.getSigners();
      const ethAddress = addressToBytes32(accounts[10].address);
      const requestHash = ethers.solidityPackedKeccak256(
        ["uint256", "bytes32", "uint256", "bytes32", "uint256"],
        [0, tokenAddressBytes32, TOKEN_AMOUNT, ethAddress, 0],
      );

      await expect(
        most
          .connect(accounts[0])
          .receiveRequest(
            requestHash,
            0,
            tokenAddressBytes32,
            TOKEN_AMOUNT,
            ethAddress,
            0,
          ),
      ).to.be.revertedWith("Not a member of the guardian committee");
    });

    it("Reverts if request has already been signed by a guardian", async () => {
      const { most, tokenAddressBytes32 } = await loadFixture(
        deployEightGuardianMostFixture,
      );
      const accounts = await ethers.getSigners();
      const ethAddress = addressToBytes32(accounts[10].address);
      const requestHash = ethers.solidityPackedKeccak256(
        ["uint256", "bytes32", "uint256", "bytes32", "uint256"],
        [0, tokenAddressBytes32, TOKEN_AMOUNT, ethAddress, 0],
      );

      await most
        .connect(accounts[1])
        .receiveRequest(
          requestHash,
          0,
          tokenAddressBytes32,
          TOKEN_AMOUNT,
          ethAddress,
          0,
        );
      await expect(
        most
          .connect(accounts[1])
          .receiveRequest(
            requestHash,
            0,
            tokenAddressBytes32,
            TOKEN_AMOUNT,
            ethAddress,
            0,
          ),
      ).to.be.revertedWith("This guardian has already signed this request");
    });

    it("Ignores already executed requests", async () => {
      const { most, token, tokenAddressBytes32 } = await loadFixture(
        deployEightGuardianMostFixture,
      );
      const accounts = await ethers.getSigners();
      const ethAddress = addressToBytes32(accounts[10].address);
      const requestHash = ethers.solidityPackedKeccak256(
        ["uint256", "bytes32", "uint256", "bytes32", "uint256"],
        [0, tokenAddressBytes32, TOKEN_AMOUNT, ethAddress, 0],
      );

      // Provide funds for Most
      await token.transfer(await most.getAddress(), TOKEN_AMOUNT * 2);

      for (let i = 1; i < 6; i++) {
        await most
          .connect(accounts[i])
          .receiveRequest(
            requestHash,
            0,
            tokenAddressBytes32,
            TOKEN_AMOUNT,
            ethAddress,
            0,
          );
      }

      await expect(
        most
          .connect(accounts[6])
          .receiveRequest(
            requestHash,
            0,
            tokenAddressBytes32,
            TOKEN_AMOUNT,
            ethAddress,
            0,
          ),
      )
        .to.emit(most, "ProcessedRequestSigned")
        .withArgs(requestHash, accounts[6].address);
    });

    it("Unlocks tokens for the user", async () => {
      const { most, token, tokenAddressBytes32 } = await loadFixture(
        deployEightGuardianMostFixture,
      );
      const accounts = await ethers.getSigners();
      const ethAddress = addressToBytes32(accounts[10].address);
      const requestHash = ethers.solidityPackedKeccak256(
        ["uint256", "bytes32", "uint256", "bytes32", "uint256"],
        [0, tokenAddressBytes32, TOKEN_AMOUNT, ethAddress, 0],
      );

      // Provide funds for Most
      await token.transfer(await most.getAddress(), TOKEN_AMOUNT * 2);

      for (let i = 1; i < 6; i++) {
        await most
          .connect(accounts[i])
          .receiveRequest(
            requestHash,
            0,
            tokenAddressBytes32,
            TOKEN_AMOUNT,
            ethAddress,
            0,
          );
      }

      expect(await token.balanceOf(accounts[10].address)).to.equal(
        TOKEN_AMOUNT,
      );
    });

    it("Reverts on non-matching hash", async () => {
      const { most, token, tokenAddressBytes32 } = await loadFixture(
        deployEightGuardianMostFixture,
      );
      const accounts = await ethers.getSigners();
      const ethAddress = addressToBytes32(accounts[10].address);
      const requestHash = ethers.solidityPackedKeccak256(
        ["uint256", "bytes32", "uint256", "bytes32", "uint256"],
        [0, tokenAddressBytes32, TOKEN_AMOUNT, ethAddress, 1],
      );

      // Provide funds for Most
      await token.transfer(await most.getAddress(), TOKEN_AMOUNT * 2);

      await expect(
        most
          .connect(accounts[1])
          .receiveRequest(
            requestHash,
            0,
            tokenAddressBytes32,
            TOKEN_AMOUNT,
            ethAddress,
            0,
          ),
      ).to.be.revertedWith("Hash does not match the data");
    });

    it("Committee rotation", async () => {
      const { most, token, tokenAddressBytes32 } = await loadFixture(
        deployEightGuardianMostFixture,
      );
      const accounts = await ethers.getSigners();
      const ethAddress = addressToBytes32(accounts[10].address);
      const requestHashOld = ethers.solidityPackedKeccak256(
        ["uint256", "bytes32", "uint256", "bytes32", "uint256"],
        [0, tokenAddressBytes32, TOKEN_AMOUNT, ethAddress, 0],
      );
      const requestHashNew = ethers.solidityPackedKeccak256(
        ["uint256", "bytes32", "uint256", "bytes32", "uint256"],
        [1, tokenAddressBytes32, TOKEN_AMOUNT, ethAddress, 0],
      );

      // Provide funds for Most
      await token.transfer(await most.getAddress(), TOKEN_AMOUNT * 2);

      // Rotate committee
      await most.connect(accounts[0]).setCommittee(accounts.slice(3, 10), 5);

      await most
        .connect(accounts[2])
        .receiveRequest(
          requestHashOld,
          0,
          tokenAddressBytes32,
          TOKEN_AMOUNT,
          ethAddress,
          0,
        );

      await most
        .connect(accounts[9])
        .receiveRequest(
          requestHashNew,
          1,
          tokenAddressBytes32,
          TOKEN_AMOUNT,
          ethAddress,
          0,
        );

      await expect(
        most
          .connect(accounts[2])
          .receiveRequest(
            requestHashNew,
            1,
            tokenAddressBytes32,
            TOKEN_AMOUNT,
            ethAddress,
            0,
          ),
      ).to.be.revertedWith("Not a member of the guardian committee");

      await expect(
        most
          .connect(accounts[9])
          .receiveRequest(
            requestHashOld,
            0,
            tokenAddressBytes32,
            TOKEN_AMOUNT,
            ethAddress,
            0,
          ),
      ).to.be.revertedWith("Not a member of the guardian committee");
    });
  });

<<<<<<< HEAD
  describe("payoutRewards", function () {
    it("account can request a payout", async () => {
      const { most, token, tokenAddressBytes32 } = await loadFixture(
        deployEightGuardianMostFixture,
      );
      const accounts = await ethers.getSigners();
      const ethAddress = addressToBytes32(accounts[10].address);
      const requestHash = ethers.solidityPackedKeccak256(
        ["uint256", "bytes32", "uint256", "bytes32", "uint256"],
        [0, tokenAddressBytes32, TOKEN_AMOUNT, ethAddress, 0],
      );

      // Provide funds for Most
      await token.transfer(await most.getAddress(), TOKEN_AMOUNT * 2);

      for (let i = 1; i < 6; i++) {
        await most
          .connect(accounts[i])
          .receiveRequest(
            requestHash,
            0,
            tokenAddressBytes32,
            TOKEN_AMOUNT,
            ethAddress,
            0,
          );
      }

      currentCommitteeId = await most.committeeId();
      totalRewards = await most.getCollectedCommitteeRewards(
        currentCommitteeId,
        tokenAddressBytes32,
      );

      expect(currentCommitteeId).to.be.equal(0);

      signerBalanceBefore = await token.balanceOf(accounts[1].address);

      await most.payoutRewards(
        currentCommitteeId,
        accounts[1].address,
        tokenAddressBytes32,
      );

      signerBalanceAfter = await token.balanceOf(accounts[1].address);
      expect(signerBalanceAfter).to.be.equal(
        signerBalanceBefore + totalRewards / BigInt(8),
      );
    });

    it("past committee member can still request a payout", async () => {
      const { most, token, tokenAddressBytes32 } = await loadFixture(
        deployEightGuardianMostFixture,
      );
      const accounts = await ethers.getSigners();
      const ethAddress = addressToBytes32(accounts[10].address);
      const requestHash = ethers.solidityPackedKeccak256(
        ["uint256", "bytes32", "uint256", "bytes32", "uint256"],
        [0, tokenAddressBytes32, TOKEN_AMOUNT, ethAddress, 0],
      );

      // Provide funds for Most
      await token.transfer(await most.getAddress(), TOKEN_AMOUNT * 2);

      for (let i = 1; i < 6; i++) {
        await most
          .connect(accounts[i])
          .receiveRequest(
            requestHash,
            0,
            tokenAddressBytes32,
            TOKEN_AMOUNT,
            ethAddress,
            0,
          );
      }

      previousCommitteeId = await most.committeeId();

      expect(previousCommitteeId).to.be.equal(0);

      let committee = accounts.slice(2, 9).map((x) => x.address);
      let threshold = 4;

      await most.setCommittee(committee, threshold);

      expect(await most.committeeId()).to.be.equal(1);

      totalRewards = await most.getCollectedCommitteeRewards(
        previousCommitteeId,
        tokenAddressBytes32,
      );
      signerBalanceBefore = await token.balanceOf(accounts[1].address);

      await most.payoutRewards(
        previousCommitteeId,
        accounts[1].address,
        tokenAddressBytes32,
      );

      signerBalanceAfter = await token.balanceOf(accounts[1].address);
      expect(signerBalanceAfter).to.be.equal(
        signerBalanceBefore + totalRewards / BigInt(8),
      );
    });
  });

=======
>>>>>>> 6a8ff08d
  describe("Upgrade", function () {
    it("Most contract can be upgraded", async () => {
      exec("cp ./contracts/Most.sol ./contracts/MostV2.sol", (error) => {
        if (error !== null) {
          console.log("exec error: " + error);
        }
        exec(
          'sed -i "17 a     uint256 public test;" ./contracts/MostV2.sol',
          async (error, stdout, stderr) => {
            if (error !== null) {
              console.log("exec error: " + error);
            }

            const { most, mostAddress } = await loadFixture(
              deployEightGuardianMostFixture,
            );

            const accounts = await ethers.getSigners();
            let committee = accounts.slice(2, 9).map((x) => x.address);
            let threshold = 4;
            await most.setCommittee(committee, threshold);

            const MostV2 = await ethers.getContractFactory("MostV2");
            const mostV2 = await upgrades.upgradeProxy(mostAddress, MostV2);

            const address = await mostV2.getAddress();
            // address is preserved
            expect(address).to.be.equal(mostAddress);

            // state is preserved
            expect(most.isInCommittee(committee[0]));

            // no state overwrite
            expect(most.test()).to.be.equal(0);
          },
        );
      });

      // clean up
      exec("rm ./contracts/MostV2.sol", (error, stdout, stderr) => {
        if (error !== null) {
          console.log("exec error: " + error);
        }
      });
    });
  });
});<|MERGE_RESOLUTION|>--- conflicted
+++ resolved
@@ -353,116 +353,6 @@
     });
   });
 
-<<<<<<< HEAD
-  describe("payoutRewards", function () {
-    it("account can request a payout", async () => {
-      const { most, token, tokenAddressBytes32 } = await loadFixture(
-        deployEightGuardianMostFixture,
-      );
-      const accounts = await ethers.getSigners();
-      const ethAddress = addressToBytes32(accounts[10].address);
-      const requestHash = ethers.solidityPackedKeccak256(
-        ["uint256", "bytes32", "uint256", "bytes32", "uint256"],
-        [0, tokenAddressBytes32, TOKEN_AMOUNT, ethAddress, 0],
-      );
-
-      // Provide funds for Most
-      await token.transfer(await most.getAddress(), TOKEN_AMOUNT * 2);
-
-      for (let i = 1; i < 6; i++) {
-        await most
-          .connect(accounts[i])
-          .receiveRequest(
-            requestHash,
-            0,
-            tokenAddressBytes32,
-            TOKEN_AMOUNT,
-            ethAddress,
-            0,
-          );
-      }
-
-      currentCommitteeId = await most.committeeId();
-      totalRewards = await most.getCollectedCommitteeRewards(
-        currentCommitteeId,
-        tokenAddressBytes32,
-      );
-
-      expect(currentCommitteeId).to.be.equal(0);
-
-      signerBalanceBefore = await token.balanceOf(accounts[1].address);
-
-      await most.payoutRewards(
-        currentCommitteeId,
-        accounts[1].address,
-        tokenAddressBytes32,
-      );
-
-      signerBalanceAfter = await token.balanceOf(accounts[1].address);
-      expect(signerBalanceAfter).to.be.equal(
-        signerBalanceBefore + totalRewards / BigInt(8),
-      );
-    });
-
-    it("past committee member can still request a payout", async () => {
-      const { most, token, tokenAddressBytes32 } = await loadFixture(
-        deployEightGuardianMostFixture,
-      );
-      const accounts = await ethers.getSigners();
-      const ethAddress = addressToBytes32(accounts[10].address);
-      const requestHash = ethers.solidityPackedKeccak256(
-        ["uint256", "bytes32", "uint256", "bytes32", "uint256"],
-        [0, tokenAddressBytes32, TOKEN_AMOUNT, ethAddress, 0],
-      );
-
-      // Provide funds for Most
-      await token.transfer(await most.getAddress(), TOKEN_AMOUNT * 2);
-
-      for (let i = 1; i < 6; i++) {
-        await most
-          .connect(accounts[i])
-          .receiveRequest(
-            requestHash,
-            0,
-            tokenAddressBytes32,
-            TOKEN_AMOUNT,
-            ethAddress,
-            0,
-          );
-      }
-
-      previousCommitteeId = await most.committeeId();
-
-      expect(previousCommitteeId).to.be.equal(0);
-
-      let committee = accounts.slice(2, 9).map((x) => x.address);
-      let threshold = 4;
-
-      await most.setCommittee(committee, threshold);
-
-      expect(await most.committeeId()).to.be.equal(1);
-
-      totalRewards = await most.getCollectedCommitteeRewards(
-        previousCommitteeId,
-        tokenAddressBytes32,
-      );
-      signerBalanceBefore = await token.balanceOf(accounts[1].address);
-
-      await most.payoutRewards(
-        previousCommitteeId,
-        accounts[1].address,
-        tokenAddressBytes32,
-      );
-
-      signerBalanceAfter = await token.balanceOf(accounts[1].address);
-      expect(signerBalanceAfter).to.be.equal(
-        signerBalanceBefore + totalRewards / BigInt(8),
-      );
-    });
-  });
-
-=======
->>>>>>> 6a8ff08d
   describe("Upgrade", function () {
     it("Most contract can be upgraded", async () => {
       exec("cp ./contracts/Most.sol ./contracts/MostV2.sol", (error) => {
