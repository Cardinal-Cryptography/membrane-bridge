const { ethers, artifacts, network } = require("hardhat");
const { Keyring } = require("@polkadot/keyring");
const { u8aToHex } = require("@polkadot/util");
const Safe = require("@safe-global/protocol-kit").default;
const { EthersAdapter } = require("@safe-global/protocol-kit");

const contracts = require("../addresses.json");
const azeroContracts = require("../../azero/addresses.json");

async function createSafeInstance(signer, contracts) {
  const ethAdapter = new EthersAdapter({
    ethers,
    signerOrProvider: signer,
  });
  const chainId = await ethAdapter.getChainId();
  const contractNetworks = {
    [chainId]: {
      safeSingletonAddress: contracts.gnosis.safeSingletonAddress,
      safeProxyFactoryAddress: contracts.gnosis.safeProxyFactoryAddress,
      multiSendAddress: contracts.gnosis.multiSendAddress,
      multiSendCallOnlyAddress: contracts.gnosis.multiSendCallOnlyAddress,
      fallbackHandlerAddress: contracts.gnosis.fallbackHandlerAddress,
      signMessageLibAddress: contracts.gnosis.signMessageLibAddress,
      createCallAddress: contracts.gnosis.createCallAddress,
      simulateTxAccessorAddress: contracts.gnosis.simulateTxAccessorAddress,
    },
  };

  return await Safe.create({
    ethAdapter: ethAdapter,
    safeAddress: contracts.gnosis.safe,
    contractNetworks,
  });
}

async function addTokenPair(
  ethTokenAddress,
  azeroTokenAddress,
  mostContract,
  safeInstances,
) {
  console.log(
    "Adding token pair to Most:",
    ethTokenAddress,
    "=>",
    azeroTokenAddress,
  );
  const ethTokenAddressBytes = ethers.zeroPadValue(
    ethers.getBytes(ethTokenAddress),
    32,
  );
  const azeroTokenAddressBytes = u8aToHex(
    new Keyring({ type: "sr25519" }).decodeAddress(azeroTokenAddress),
  );
  let iface = await new ethers.Interface([
    "function addPair(bytes32 from, bytes32 to)",
  ]);
  let calldata = await iface.encodeFunctionData("addPair", [
    ethTokenAddressBytes,
    azeroTokenAddressBytes,
  ]);

  const safeTransactionData = {
    to: mostContract.address,
    data: calldata,
    value: 0,
  };

  console.log("creating a Safe transaction:", safeTransactionData);

  const safeTransaction = await safeInstances[0].createTransaction({
    transactions: [safeTransactionData],
  });
  const safeTxHash = await safeInstances[0].getTransactionHash(safeTransaction);

  console.log("safeTxHash", safeTxHash);

  for (const safeInstance of safeInstances) {
    await signSafeTransaction(safeInstance, safeTxHash);
  }

  // execute safe tx
  await executeSafeTransaction(safeInstances[0], safeTransaction);

  console.log(
    "Most now supports the token pair:",
    ethTokenAddressBytes,
    "=>",
    await mostContract.supportedPairs(ethTokenAddressBytes),
  );
}

// signing with on-chain signatures
async function signSafeTransaction(safeInstance, txHash) {
  console.log("Signer", safeInstance, "is signing safe transaction", txHash);
  const approveTxResponse = await safeInstance.approveTransactionHash(txHash);
  await approveTxResponse.transactionResponse?.wait();
}

// executing safe tx (can be triggered by ANY account, not just one of the owners)
async function executeSafeTransaction(safeInstance, safeTransaction) {
  const executeTxResponse =
    await safeInstance.executeTransaction(safeTransaction);
  await executeTxResponse.transactionResponse?.wait();
}

<<<<<<< HEAD
async function addPair(ethContracts, azeroContracts, signers, mostInstance) {
  // Add a pair
  const wethAddressBytes = ethers.zeroPadValue(
    ethers.getBytes(contracts.weth),
    32,
  );
  const wethAddressBytesAzero = u8aToHex(
    new Keyring({ type: "sr25519" }).decodeAddress(azeroContracts.weth),
  );

  console.log(
    "Adding wETH token pair to Most:",
    contracts.weth,
    "=>",
    azeroContracts.weth,
  );

  const safeSdk0 = await createSafeInstance(signers[1], contracts);

  console.log("safe owners", await safeSdk0.getOwners());

  let iface = await new ethers.Interface([
    "function addPair(bytes32 from, bytes32 to)",
  ]);
  let calldata = await iface.encodeFunctionData("addPair", [
    wethAddressBytes,
    wethAddressBytesAzero,
  ]);

  const safeTransactionData = {
    to: contracts.most,
    data: calldata,
    value: 0,
  };

  console.log("Creating a Safe transaction:", safeTransactionData);

  const safeTransaction = await safeSdk0.createTransaction({
    transactions: [safeTransactionData],
  });
  const safeTxHash = await safeSdk0.getTransactionHash(safeTransaction);

  console.log("Safe transaction hash", safeTxHash);

  await signSafeTransaction(safeSdk0, safeTxHash);

  const safeSdk1 = await createSafeInstance(signers[2], contracts);
  await signSafeTransaction(safeSdk1, safeTxHash);

  await executeSafeTransaction(safeSdk1, safeTransaction);

  console.log(
    "Most now supports the token pair:",
    wethAddressBytes,
    "=>",
    await mostInstance.supportedPairs(wethAddressBytes),
  );
}
=======
async function main() {
  const signers = await ethers.getSigners();
  accounts = signers.map((s) => s.address);

  console.log("Using ", accounts[0], "as signer");

  // NOTE : TEMPorary before devnet is fixed and uses propere genesis that seeds these accounts with funds
  for (const to of signers.slice(1, 4)) {
    await signers[0].sendTransaction({
      to: to.address,
      value: ethers.parseEther("1.0"), // Send 1.0 ether
    });
  }

  // --- setup

  const Most = artifacts.require("Most");
  const most = await Most.at(contracts.most);

  if (network.name == "development" || network.name == "bridgenet") {
    // --- provide some wETH and USDT to most contract
    const WETH = artifacts.require("WETH9");
    const weth = await WETH.at(contracts.weth);

    await weth.deposit({ value: 1000000000000000 });
    await weth.transfer(contracts.most, 1000000000000000);

    const Token = artifacts.require("Token");
    const usdt = await Token.at(contracts.usdt);
    await usdt.transfer(contracts.most, 1000000000000000);

    // --- add  pairs
    const signer0 = signers[1];
    const signer1 = signers[2];
    const safeSdk0 = await createSafeInstance(signer0, contracts);
    const safeSdk1 = await createSafeInstance(signer1, contracts);

    console.log("safe owners", await safeSdk0.getOwners());
    console.log("signer0", signer0.address);
    console.log("signer1", signer1.address);

    await addTokenPair(contracts.weth, azeroContracts.weth, most, [
      safeSdk0,
      safeSdk1,
    ]);

    await addTokenPair(contracts.usdt, azeroContracts.usdt, most, [
      safeSdk0,
      safeSdk1,
    ]);
  }
>>>>>>> 01c2d107

async function main() {
  const signers = await ethers.getSigners();
  const signer = signers[0];
  accounts = signers.map((s) => s.address);

  console.log("Using ", signer.address, "for signing transactions");

  // NOTE : TEMPorary before devnet is fixed and uses proper genesis that seeds these accounts with funds
  for (const to of signers.slice(1, 4)) {
    await signers[0].sendTransaction({
      to: to.address,
      value: ethers.parseEther("1.0"), // Send 1.0 ether
    });
  }

  // --- setup

  const Most = artifacts.require("Most");
  const most = await Most.at(contracts.most);

  // on other networks we do not have access to all of the governance keys
  if (["development", "bridgenet"].includes(network.name)) {
    await addPair(contracts, azeroContracts, signers, most);
  }
  // -- update migrations
  const Migrations = artifacts.require("Migrations");
  const migrations = await Migrations.at(contracts.migrations);

  let lastCompletedMigration = await migrations.last_completed_migration();
  console.log("Updating migrations from", lastCompletedMigration, "to", 2);
  await migrations.setCompleted(2);

  console.log("Done");
  // NOTE: neccessary because script hangs in CI
  process.exit(0);
}

main().catch((error) => {
  console.error(error);
  process.exitCode = 1;
});<|MERGE_RESOLUTION|>--- conflicted
+++ resolved
@@ -92,91 +92,21 @@
 
 // signing with on-chain signatures
 async function signSafeTransaction(safeInstance, txHash) {
-  console.log("Signer", safeInstance, "is signing safe transaction", txHash);
   const approveTxResponse = await safeInstance.approveTransactionHash(txHash);
   await approveTxResponse.transactionResponse?.wait();
 }
 
-// executing safe tx (can be triggered by ANY account, not just one of the owners)
 async function executeSafeTransaction(safeInstance, safeTransaction) {
   const executeTxResponse =
     await safeInstance.executeTransaction(safeTransaction);
   await executeTxResponse.transactionResponse?.wait();
 }
 
-<<<<<<< HEAD
-async function addPair(ethContracts, azeroContracts, signers, mostInstance) {
-  // Add a pair
-  const wethAddressBytes = ethers.zeroPadValue(
-    ethers.getBytes(contracts.weth),
-    32,
-  );
-  const wethAddressBytesAzero = u8aToHex(
-    new Keyring({ type: "sr25519" }).decodeAddress(azeroContracts.weth),
-  );
-
-  console.log(
-    "Adding wETH token pair to Most:",
-    contracts.weth,
-    "=>",
-    azeroContracts.weth,
-  );
-
-  const safeSdk0 = await createSafeInstance(signers[1], contracts);
-
-  console.log("safe owners", await safeSdk0.getOwners());
-
-  let iface = await new ethers.Interface([
-    "function addPair(bytes32 from, bytes32 to)",
-  ]);
-  let calldata = await iface.encodeFunctionData("addPair", [
-    wethAddressBytes,
-    wethAddressBytesAzero,
-  ]);
-
-  const safeTransactionData = {
-    to: contracts.most,
-    data: calldata,
-    value: 0,
-  };
-
-  console.log("Creating a Safe transaction:", safeTransactionData);
-
-  const safeTransaction = await safeSdk0.createTransaction({
-    transactions: [safeTransactionData],
-  });
-  const safeTxHash = await safeSdk0.getTransactionHash(safeTransaction);
-
-  console.log("Safe transaction hash", safeTxHash);
-
-  await signSafeTransaction(safeSdk0, safeTxHash);
-
-  const safeSdk1 = await createSafeInstance(signers[2], contracts);
-  await signSafeTransaction(safeSdk1, safeTxHash);
-
-  await executeSafeTransaction(safeSdk1, safeTransaction);
-
-  console.log(
-    "Most now supports the token pair:",
-    wethAddressBytes,
-    "=>",
-    await mostInstance.supportedPairs(wethAddressBytes),
-  );
-}
-=======
 async function main() {
   const signers = await ethers.getSigners();
   accounts = signers.map((s) => s.address);
 
   console.log("Using ", accounts[0], "as signer");
-
-  // NOTE : TEMPorary before devnet is fixed and uses propere genesis that seeds these accounts with funds
-  for (const to of signers.slice(1, 4)) {
-    await signers[0].sendTransaction({
-      to: to.address,
-      value: ethers.parseEther("1.0"), // Send 1.0 ether
-    });
-  }
 
   // --- setup
 
@@ -184,6 +114,15 @@
   const most = await Most.at(contracts.most);
 
   if (network.name == "development" || network.name == "bridgenet") {
+
+      // NOTE : TEMPorary before devnet is fixed and uses propere genesis that seeds these accounts with funds
+      for (const to of signers.slice(1, 4)) {
+          await signers[0].sendTransaction({
+              to: to.address,
+              value: ethers.parseEther("1.0"), // Send 1.0 ether
+          });
+      }
+
     // --- provide some wETH and USDT to most contract
     const WETH = artifacts.require("WETH9");
     const weth = await WETH.at(contracts.weth);
@@ -215,32 +154,7 @@
       safeSdk1,
     ]);
   }
->>>>>>> 01c2d107
 
-async function main() {
-  const signers = await ethers.getSigners();
-  const signer = signers[0];
-  accounts = signers.map((s) => s.address);
-
-  console.log("Using ", signer.address, "for signing transactions");
-
-  // NOTE : TEMPorary before devnet is fixed and uses proper genesis that seeds these accounts with funds
-  for (const to of signers.slice(1, 4)) {
-    await signers[0].sendTransaction({
-      to: to.address,
-      value: ethers.parseEther("1.0"), // Send 1.0 ether
-    });
-  }
-
-  // --- setup
-
-  const Most = artifacts.require("Most");
-  const most = await Most.at(contracts.most);
-
-  // on other networks we do not have access to all of the governance keys
-  if (["development", "bridgenet"].includes(network.name)) {
-    await addPair(contracts, azeroContracts, signers, most);
-  }
   // -- update migrations
   const Migrations = artifacts.require("Migrations");
   const migrations = await Migrations.at(contracts.migrations);
