const { ethers, artifacts } = require("hardhat");
const { Keyring } = require("@polkadot/keyring");
const { u8aToHex } = require("@polkadot/util");

const contracts = require("../addresses.json");
const azeroContracts = require("../../azero/addresses.json");

async function transferOwnershipToGovernance(
  fromContract,
  governanceContract,
  governanceSigners,
) {
  let iface = await new ethers.Interface(["function acceptOwnership()"]);
  let calldata = await iface.encodeFunctionData("acceptOwnership", []);
  let initialOwner = await fromContract.owner();
  console.log(
    "Transferring ownership: ",
    initialOwner,
    "=>",
    governanceContract.target,
  );
  await fromContract.transferOwnership(governanceContract.target);
  await governanceContract
    .connect(governanceSigners[0])
    .submitProposal(fromContract.target, calldata);
  console.log("Proposal submitted");
  console.log("Awaiting proposal ID...");
  let proposalId = await new Promise((resolve) => {
    governanceContract.on("ProposalSubmitted", (by, id) => {
      console.log(`Proposal ID: ${id}`);
      resolve(id);
    });
  });
  console.log("Signing proposal...");
  for (const member of governanceSigners.slice(1)) {
    await governanceContract.connect(member).vote(proposalId);
  }
  await governanceContract
    .connect(governanceSigners[0])
    .executeProposal(proposalId);
  console.log(`${initialOwner} ownership transferred successfully`);
}

async function main() {
  const signers = await ethers.getSigners();
  accounts = signers.map((s) => s.address);

  console.log("Using ", accounts[0], "as signer");

  // NOTE : TEMPorary before devnet is fixed and uses propere genesis that seeds these accounts with funds
  for (const to of signers.slice(1, 4)) {
    await signers[0].sendTransaction({
      to: to.address,
      value: ethers.parseEther("1.0"), // Send 1.0 ether
    });
  }

  // --- setup

  const Most = artifacts.require("Most");
  const most = await Most.at(contracts.most);

  // Add a pair
  const wethAddressBytes = ethers.zeroPadValue(
    ethers.getBytes(contracts.weth9),
    32,
  );
  const wethAddressBytesAzero = u8aToHex(
    new Keyring({ type: "sr25519" }).decodeAddress(azeroContracts.weth),
  );

  console.log(
    "Adding wETH token pair to Most:",
    contracts.weth9,
    "=>",
    azeroContracts.weth,
  );

  await most.addPair(wethAddressBytes, wethAddressBytesAzero);

  // transfer governance ownership
  // we need "contractInstance" to be able to switch the signer
  const Governance = artifacts.require("Governance");
  let governanceInstance = await new ethers.Contract(
    contracts.governance,
    Governance.abi,
    signers[0],
  );
<<<<<<< HEAD
  governanceInstance.address = governanceInstance.runner.address;
  /*await transferOwnershipToGovernance(
=======

  await transferOwnershipToGovernance(
>>>>>>> 44e7e69e
    governanceInstance,
    governanceInstance,
    signers.slice(1, 4),
  );*/

  // transfer most ownership
  let mostInstance = await new ethers.Contract(
    contracts.most,
    Most.abi,
    signers[0],
  );
<<<<<<< HEAD
  mostInstance.address = mostInstance.runner.address;
  /*await transferOwnershipToGovernance(
=======

  await transferOwnershipToGovernance(
>>>>>>> 44e7e69e
    mostInstance,
    governanceInstance,
    signers.slice(1, 4),
  );*/

  const Migrations = artifacts.require("Migrations");
  const migrations = await Migrations.at(contracts.migrations);

  let lastCompletedMigration = await migrations.last_completed_migration();
  console.log("Updating migrations from", lastCompletedMigration, "to", 2);
  await migrations.setCompleted(2);

  console.log("Done");
  // NOTE: neccessary because script hangs in CI
  process.exit(0);
}

main().catch((error) => {
  console.error(error);
  process.exitCode = 1;
});<|MERGE_RESOLUTION|>--- conflicted
+++ resolved
@@ -86,13 +86,8 @@
     Governance.abi,
     signers[0],
   );
-<<<<<<< HEAD
-  governanceInstance.address = governanceInstance.runner.address;
+
   /*await transferOwnershipToGovernance(
-=======
-
-  await transferOwnershipToGovernance(
->>>>>>> 44e7e69e
     governanceInstance,
     governanceInstance,
     signers.slice(1, 4),
@@ -104,13 +99,8 @@
     Most.abi,
     signers[0],
   );
-<<<<<<< HEAD
-  mostInstance.address = mostInstance.runner.address;
+
   /*await transferOwnershipToGovernance(
-=======
-
-  await transferOwnershipToGovernance(
->>>>>>> 44e7e69e
     mostInstance,
     governanceInstance,
     signers.slice(1, 4),
