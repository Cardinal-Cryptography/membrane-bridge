const fs = require("node:fs");
const hre = require("hardhat");

const COMMISSION_PER_DIX_MILLE=30
const MINIMUM_TRANSFER_AMOUNT_USD=50

async function main() {
  const accounts = await hre.ethers.getSigners();

  // Membrane
  const Membrane = await hre.ethers.getContractFactory("Membrane");
<<<<<<< HEAD
  const membrane = await Membrane.deploy(accounts.slice(0, 1), 1);
=======
  const membrane = await Membrane.deploy(accounts.slice(1, 9),
                                         5,
                                         COMMISSION_PER_DIX_MILLE,
                                         MINIMUM_TRANSFER_AMOUNT_USD,);
>>>>>>> 06467c50
  const membraneAddress = await membrane.getAddress();

  console.log("Membrane deployed to:",  membraneAddress);

  // Wrapped Ether
  const wrappedEtherFactory = await hre.ethers.getContractFactory("WETH9");
  const wrappedEther = await wrappedEtherFactory.deploy();
  const wrappedEtherAddress = await wrappedEther.getAddress();

  console.log("Wrapped Ether deployed to:",  wrappedEtherAddress);

  const addresses = {
    membrane: membraneAddress,
    wrappedEther: wrappedEtherAddress,
  };

  fs.writeFileSync("addresses.json", JSON.stringify(addresses));
}

main().catch((error) => {
  console.error(error);
  process.exitCode = 1;
});<|MERGE_RESOLUTION|>--- conflicted
+++ resolved
@@ -1,32 +1,25 @@
 const fs = require("node:fs");
 const hre = require("hardhat");
 
-const COMMISSION_PER_DIX_MILLE=30
-const MINIMUM_TRANSFER_AMOUNT_USD=50
+const COMMISSION_PER_DIX_MILLE = 30
+const MINIMUM_TRANSFER_AMOUNT_USD = 50
 
 async function main() {
   const accounts = await hre.ethers.getSigners();
 
   // Membrane
   const Membrane = await hre.ethers.getContractFactory("Membrane");
-<<<<<<< HEAD
-  const membrane = await Membrane.deploy(accounts.slice(0, 1), 1);
-=======
-  const membrane = await Membrane.deploy(accounts.slice(1, 9),
-                                         5,
-                                         COMMISSION_PER_DIX_MILLE,
-                                         MINIMUM_TRANSFER_AMOUNT_USD,);
->>>>>>> 06467c50
+  const membrane = await Membrane.deploy(accounts.slice(0, 1), 1, COMMISSION_PER_DIX_MILLE, MINIMUM_TRANSFER_AMOUNT_USD);
   const membraneAddress = await membrane.getAddress();
 
-  console.log("Membrane deployed to:",  membraneAddress);
+  console.log("Membrane deployed to:", membraneAddress);
 
   // Wrapped Ether
   const wrappedEtherFactory = await hre.ethers.getContractFactory("WETH9");
   const wrappedEther = await wrappedEtherFactory.deploy();
   const wrappedEtherAddress = await wrappedEther.getAddress();
 
-  console.log("Wrapped Ether deployed to:",  wrappedEtherAddress);
+  console.log("Wrapped Ether deployed to:", wrappedEtherAddress);
 
   const addresses = {
     membrane: membraneAddress,
