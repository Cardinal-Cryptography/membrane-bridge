--- conflicted
+++ resolved
@@ -5,21 +5,15 @@
 import "@openzeppelin/contracts/token/ERC20/IERC20.sol";
 
 contract Membrane {
-<<<<<<< HEAD
+    uint256 constant DIX_MILLE = 10000;
+
     address public owner;
     uint256 public requestNonce;
-    uint256 public signatureThreshold;
-=======
-    uint256 constant DIX_MILLE = 10000;
-
-    address public owner;
-    uint256 public requestNonce;
-    /* uint256 public signatureThreshold; */
     uint256 public commissionPerDixMille;
     uint256 public minimumTransferAmountUsd;
     uint256 public committeeId;
-    bytes32 public USDT = 0x1000000000000000000000000000000000000000000000000000000000000000;
->>>>>>> 06467c50
+    bytes32 public USDT =
+        0x1000000000000000000000000000000000000000000000000000000000000000;
 
     struct Request {
         uint256 signatureCount;
@@ -30,15 +24,6 @@
     mapping(bytes32 => bytes32) public supportedPairs;
     mapping(bytes32 => Request) public pendingRequests;
     mapping(bytes32 => bool) public processedRequests;
-<<<<<<< HEAD
-
-    mapping(address => bool) private guardians;
-
-    event CrosschainTransferRequest(
-        bytes32 indexed destTokenAddress,
-        uint256 amount,
-        bytes32 destReceiverAddress,
-=======
     mapping(bytes32 => bool) private committee;
     mapping(uint256 => uint256) public committeeSize;
     mapping(uint256 => uint256) public signatureThreshold;
@@ -50,7 +35,6 @@
         bytes32 indexed destTokenAddress,
         uint256 amount,
         bytes32 indexed destReceiverAddress,
->>>>>>> 06467c50
         uint256 requestNonce
     );
 
@@ -58,22 +42,9 @@
 
     event RequestProcessed(bytes32 requestHash);
 
-<<<<<<< HEAD
     // Emitted when guardian signs a request that has already been processed
     event ProcessedRequestSigned(bytes32 requestHash, address signer);
 
-    modifier _onlyOwner() {
-        require(msg.sender == owner);
-        _;
-    }
-
-    modifier _onlyGuardian() {
-        require(isGuardian(msg.sender), "Can only be called by a guardian");
-        _;
-    }
-
-    constructor(address[] memory _guardians, uint256 _signatureThreshold) {
-=======
     modifier _onlyOwner() {
         require(msg.sender == owner, "CallerIsNotOwner");
         _;
@@ -90,32 +61,16 @@
         uint256 _commissionPerDixMille,
         uint256 _minimumTransferAmountUsd
     ) {
->>>>>>> 06467c50
         require(
             _signatureThreshold > 0,
             "Signature threshold must be greater than 0"
         );
         require(
-<<<<<<< HEAD
-            _guardians.length >= _signatureThreshold,
-=======
             _committee.length >= _signatureThreshold,
->>>>>>> 06467c50
             "Not enough guardians specified"
         );
 
         owner = msg.sender;
-<<<<<<< HEAD
-        signatureThreshold = _signatureThreshold;
-        for (uint256 i = 0; i < _guardians.length; i++) {
-            guardians[_guardians[i]] = true;
-        }
-    }
-
-    // Invoke this tx to transfer funds to the destination chain.
-    // Account needs to approve the Membrane contract to spend the srcTokenAmount
-    // on their behalf before executing the tx.
-=======
         commissionPerDixMille = _commissionPerDixMille;
         minimumTransferAmountUsd = _minimumTransferAmountUsd;
         committeeId = 0;
@@ -133,7 +88,6 @@
     // Invoke this tx to transfer funds to the destination chain.
     // Account needs to approve the Membrane contract to spend the `srcTokenAmount`
     // of `srcTokenAddress` tokens on their behalf before executing the tx.
->>>>>>> 06467c50
     //
     // Tx emits a CrosschainTransferRequest event that the relayers listen to
     // & forward to the destination chain.
@@ -142,15 +96,12 @@
         uint256 amount,
         bytes32 destReceiverAddress
     ) external {
-<<<<<<< HEAD
-=======
         require(
             queryPrice(amount, srcTokenAddress, USDT) >
                 minimumTransferAmountUsd,
             "AmountBelowMinimum"
         );
 
->>>>>>> 06467c50
         address sender = msg.sender;
 
         IERC20 token = IERC20(bytes32ToAddress(srcTokenAddress));
@@ -164,10 +115,7 @@
         token.transferFrom(sender, address(this), amount);
 
         emit CrosschainTransferRequest(
-<<<<<<< HEAD
-=======
             committeeId,
->>>>>>> 06467c50
             destTokenAddress,
             amount,
             destReceiverAddress,
@@ -175,68 +123,6 @@
         );
 
         requestNonce++;
-<<<<<<< HEAD
-    }
-
-    // aggregates relayer signatures and burns/mints the token
-    function receiveRequest(
-        bytes32 _requestHash,
-        bytes32 destTokenAddress,
-        uint256 amount,
-        bytes32 destReceiverAddress,
-        uint256 _requestNonce
-    ) external _onlyGuardian {
-        // Don't revert if the request has already been processed as it
-        // such a call can be made during regular guardian operation.
-        if (processedRequests[_requestHash]) {
-            emit ProcessedRequestSigned(_requestHash, msg.sender);
-            return;
-        }
-
-        bytes32 requestHash = keccak256(
-            abi.encodePacked(
-                destTokenAddress,
-                amount,
-                destReceiverAddress,
-                _requestNonce
-            )
-        );
-
-        require(_requestHash == requestHash, "Hash does not match the data");
-
-        Request storage request = pendingRequests[requestHash];
-        require(
-            !request.signatures[msg.sender],
-            "This guardian has already signed this request"
-        );
-
-        request.signatures[msg.sender] = true;
-        request.signatureCount++;
-
-        emit RequestSigned(requestHash, msg.sender);
-
-        if (request.signatureCount >= signatureThreshold) {
-            processedRequests[requestHash] = true;
-            delete pendingRequests[requestHash];
-
-            // returns the locked tokens
-            IERC20 token = IERC20(bytes32ToAddress(destTokenAddress));
-
-            token.transfer(bytes32ToAddress(destReceiverAddress), amount);
-            emit RequestProcessed(requestHash);
-        }
-    }
-
-    function hasSignedRequest(
-        address guardian,
-        bytes32 hash
-    ) external view returns (bool) {
-        return pendingRequests[hash].signatures[guardian];
-    }
-
-    function isGuardian(address sender) public view returns (bool) {
-        return guardians[sender];
-=======
     }
 
     // aggregates relayer signatures and returns the locked tokens
@@ -247,10 +133,12 @@
         bytes32 destReceiverAddress,
         uint256 _requestNonce
     ) external _onlyCurrentCommitteeMember {
-        require(
-            !processedRequests[_requestHash],
-            "This request has already been processed"
-        );
+        // Don't revert if the request has already been processed as it
+        // such a call can be made during regular guardian operation.
+        if (processedRequests[_requestHash]) {
+            emit ProcessedRequestSigned(_requestHash, msg.sender);
+            return;
+        }
 
         bytes32 requestHash = keccak256(
             abi.encodePacked(
@@ -319,11 +207,10 @@
         }
     }
 
-    function getCollectedCommitteeRewards(uint256 _committeeId, bytes32 token)
-        public
-        view
-        returns (uint256)
-    {
+    function getCollectedCommitteeRewards(
+        uint256 _committeeId,
+        bytes32 token
+    ) public view returns (uint256) {
         return
             collectedCommitteeRewards[
                 keccak256(abi.encodePacked(_committeeId, token))
@@ -371,22 +258,18 @@
         return amountOf;
     }
 
-    function hasSignedRequest(address guardian, bytes32 hash)
-        external
-        view
-        returns (bool)
-    {
+    function hasSignedRequest(
+        address guardian,
+        bytes32 hash
+    ) external view returns (bool) {
         return pendingRequests[hash].signatures[guardian];
     }
 
-    function isInCommittee(uint256 _committeeId, address account)
-        public
-        view
-        returns (bool)
-    {
-        return
-            committee[keccak256(abi.encodePacked(_committeeId, account))];
->>>>>>> 06467c50
+    function isInCommittee(
+        uint256 _committeeId,
+        address account
+    ) public view returns (bool) {
+        return committee[keccak256(abi.encodePacked(_committeeId, account))];
     }
 
     function bytes32ToAddress(bytes32 data) internal pure returns (address) {
@@ -397,26 +280,6 @@
         return bytes32(uint256(uint160(addr)));
     }
 
-<<<<<<< HEAD
-    function addGuardian(address guardian) external _onlyOwner {
-        guardians[guardian] = true;
-    }
-
-    function removeGuardian(address guardian) external _onlyOwner {
-        guardians[guardian] = false;
-    }
-
-    function setOwner(address _owner) external _onlyOwner {
-        owner = _owner;
-    }
-
-    function addPair(bytes32 from, bytes32 to) external _onlyOwner {
-        supportedPairs[from] = to;
-    }
-
-    function removePair(bytes32 from) external _onlyOwner {
-        delete supportedPairs[from];
-=======
     function setCommittee(
         address[] memory _committee,
         uint256 _signatureThreshold
@@ -456,6 +319,5 @@
 
     function setUSDT(bytes32 _USDT) external _onlyOwner {
         USDT = _USDT;
->>>>>>> 06467c50
     }
 }