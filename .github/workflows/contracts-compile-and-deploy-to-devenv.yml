---
<<<<<<< HEAD
name: Devenv - deploy MOST L1 contracts (on demand)

on:
  workflow_dispatch:
    inputs:
      deploy-contracts:
        description: Set to true to deploy contracts to Devenv
        type: boolean
        required: false
        default: false
  workflow_call:
    inputs:
      deploy-contracts:
        description: Set to true to deploy contracts to Devenv
        type: boolean
        required: false
        default: false
=======
name: Devenv - deploy contracts (on demand)

on:
  workflow_dispatch:
  workflow_call:
>>>>>>> ca71900b

concurrency:
  group: "${{ github.ref }}-${{ github.workflow }}"
  cancel-in-progress: false

jobs:
  check-vars-and-secrets:
    name: Check vars and secrets
    uses: ./.github/workflows/_check-vars-and-secrets.yml
    secrets: inherit

<<<<<<< HEAD
  compile-contracts:
    name: Compile ink and solidity contracts
    runs-on: ubuntu-latest
=======
  deploy-contracts:
    name: Deploy and setup contracts
    runs-on: [self-hosted, Linux, X64, large]
>>>>>>> ca71900b
    needs: [check-vars-and-secrets]
    outputs:
      artifact-matrix-json: ${{ steps.get-artifact-matrix.outputs.artifact-matrix }}
    steps:
      - name: Checkout code
        uses: actions/checkout@v4

      - name: Setup node
        uses: asdf-vm/actions/install@v3

<<<<<<< HEAD
      - name: Compile solidity contracts
=======
      - name: Create azero env file
        shell: bash
        env:
          AZERO1: ${{ secrets.DEVENV_TESTNET_AZERO1_ACCOUNT_NUMBER }}
          AZERO2: ${{ secrets.DEVENV_TESTNET_AZERO2_ACCOUNT_NUMBER }}
          AZERO3: ${{ secrets.DEVENV_TESTNET_AZERO3_ACCOUNT_NUMBER }}
          AZERO1_SEED: ${{ secrets.DEVENV_TESTNET_AZERO1_KEY }}
        run: |
          cat azero/env/testnet.json | \
            jq '.relayers = ["${{ env.AZERO1 }}", "${{ env.AZERO2 }}", "${{ env.AZERO3 }}"]' | \
            jq '.deployer_seed = "${{ env.AZERO1_SEED }}"' | jq '.dev = true' > azero/env/testnet.json.tmp
          mv azero/env/testnet.json.tmp azero/env/testnet.json 

      - name: Get latest eth block
>>>>>>> ca71900b
        shell: bash
        run: |
          make compile-eth

      - name: Compile ink! contracts
        shell: bash
        run: |
          make compile-azero-docker

      - name: Compile azero JS types contracts
        shell: bash
        run: |
<<<<<<< HEAD
          make typechain-azero
=======
          make deploy-eth NETWORK=sepolia

      - name: Deploy eth contracts (TransferLimit)
        shell: bash
        env:
          SEPOLIA_MNEMONIC: ${{ secrets.DEVENV_TESTNET_SEPOLIA_KEY }}
          SEPOLIA_ACCOUNT_NUMBER: ${{ secrets.DEVENV_TESTNET_SEPOLIA_ACCOUNT_NUMBER }}
          SEPOLIA_TOKEN_CONFIG_PATH: "../cfg/tokens_testnet.json"
        run: |
          make deploy-eth-transfer-limit NETWORK=sepolia      

      - name: Deploy azero contracts
        shell: bash
        run: |
          AZERO_ENV=testnet make deploy-azero-docker

      - name: Setup eth contracts
        shell: bash
        env:
          SEPOLIA_MNEMONIC: ${{ secrets.DEVENV_TESTNET_SEPOLIA_KEY }}
          SEPOLIA_ACCOUNT_NUMBER: ${{ secrets.DEVENV_TESTNET_SEPOLIA_ACCOUNT_NUMBER }}
          SEPOLIA_TOKEN_CONFIG_PATH: "../cfg/tokens_testnet.json"
        run: make setup-eth NETWORK=sepolia

      - name: Setup azero contracts
        shell: bash
        run: AZERO_ENV=testnet make setup-azero-docker
>>>>>>> ca71900b

      - uses: actions/upload-artifact@v4
        with:
          name: eth-compiled-contracts
          if-no-files-found: error
          retention-days: 1
          path: |
            eth

      - uses: actions/upload-artifact@v4
        with:
          name: azero-compiled-contracts
          if-no-files-found: error
          retention-days: 1
          path: |
            azero

      - name: Get list of contract artifacts
        shell: bash
        id: get-artifact-matrix
        run: |
          find eth/artifacts/contracts -maxdepth 2 -regex '.*\/[a-zA-Z0-9_-]*\.json$' \
            > tmp-files.txt
          find azero/artifacts -maxdepth 1 -type f -regex '.*\/[a-zA-Z0-9_-]*\.json$' -o -regex '.*\/[a-zA-Z0-9_-]*\.contract$' \
            >> tmp-files.txt

          touch tmp-artifacts-matrix.txt

          for filepath in `cat tmp-files.txt | grep .json`; do
            filename=$(basename ${filepath});
            filename_without_ext=${filename%.json};
            filename_without_ext=${filename_without_ext%.contract};
            filename_without_ext_lc=$(echo "${filename_without_ext}" | tr '[:upper:]' '[:lower:]')
            contract_type=$(echo "${filepath}" | cut -d/ -f1)
            contract_name="${contract_type}_${filename_without_ext_lc}"

            echo "${filepath}|${contract_name}" >> tmp-artifacts-matrix.txt
          done

          cat tmp-artifacts-matrix.txt | \
            jq -nRc '{"include":[ inputs | split("|") | { "from":(.[0]), "to": (.[1]) } ]}' \
            > tmp-artifacts-matrix.json

          # Print out the list of artifacts
          cat tmp-artifacts-matrix.json | jq

          echo "artifact-matrix=$(cat tmp-artifacts-matrix.json)" >> $GITHUB_OUTPUT

  upload-contract-artifacts-to-s3:
    name: Upload contract artifacts to S3
    runs-on: [self-hosted, Linux, X64, small]
    needs: [compile-contracts]
    strategy:
      matrix: ${{ fromJson(needs.compile-contracts.outputs.artifact-matrix-json) }}
    steps:
      - name: Checkout code
        uses: actions/checkout@v4

      - uses: actions/download-artifact@v4
        with:
          name: azero-compiled-contracts
          path: azero

      - uses: actions/download-artifact@v4
        with:
          name: eth-compiled-contracts
          path: eth

      - name: Store artifact in S3 bucket
        shell: bash
        env:
          AWS_ACCESS_KEY_ID: ${{ secrets.CONTRACTS_MOST_ARTIFACTS_RW_AWS_ACCESS_KEY_ID }}
          AWS_SECRET_ACCESS_KEY: ${{ secrets.CONTRACTS_MOST_ARTIFACTS_RW_AWS_SECRET_ACCESS_KEY }}
          AWS_REGION: ${{ secrets.CONTRACTS_S3BUCKET_REGION }}
        run: |
          aws s3 cp ${{ matrix.from }} s3://${{ secrets.CONTRACTS_S3BUCKET_NAME }}/most/artifacts/${{ github.sha }}/${{ matrix.to }}/

  deploy-contracts:
    name: Deploy and setup contracts
    if: ${{ inputs.deploy-contracts }}
    runs-on: [self-hosted, Linux, X64, large]
    needs: [compile-contracts]

    steps:
      - name: Checkout code
        uses: actions/checkout@v4

      - uses: actions/download-artifact@v4
        with:
          name: azero-compiled-contracts
          path: azero

      - uses: actions/download-artifact@v4
        with:
          name: eth-compiled-contracts
          path: eth

      - name: Setup node
        uses: asdf-vm/actions/install@v3

      - name: Create azero env file
        shell: bash
        env:
          AZERO1: ${{ secrets.DEVENV_TESTNET_AZERO1_ACCOUNT_NUMBER }}
          AZERO2: ${{ secrets.DEVENV_TESTNET_AZERO2_ACCOUNT_NUMBER }}
          AZERO3: ${{ secrets.DEVENV_TESTNET_AZERO3_ACCOUNT_NUMBER }}
          AZERO1_SEED: ${{ secrets.DEVENV_TESTNET_AZERO1_KEY }}
        run: |
          cat azero/env/testnet.json | \
            jq '.relayers = ["${{ env.AZERO1 }}", "${{ env.AZERO2 }}", "${{ env.AZERO3 }}"]' | \
            jq '.deployer_seed = "${{ env.AZERO1_SEED }}"' | jq '.dev = true' > azero/env/testnet.json.tmp
          mv azero/env/testnet.json.tmp azero/env/testnet.json 

      - name: Get latest eth block
        shell: bash
        env:
          SEPOLIA_MNEMONIC: ${{ secrets.DEVENV_TESTNET_SEPOLIA_KEY }}
          SEPOLIA_ACCOUNT_NUMBER: ${{ secrets.DEVENV_TESTNET_SEPOLIA_ACCOUNT_NUMBER }}
          SEPOLIA_TOKEN_CONFIG_PATH: "../cfg/tokens_testnet.json"
          NETWORK: "sepolia"
        run: |
          make get-latest-eth-block

      - name: Get latest azero block
        shell: bash
        env:
          AZERO_ENV: "testnet"
        run: |
          make get-latest-azero-block

      - name: Deploy eth contracts
        shell: bash
        env:
          SEPOLIA_MNEMONIC: ${{ secrets.DEVENV_TESTNET_SEPOLIA_KEY }}
          SEPOLIA_ACCOUNT_NUMBER: ${{ secrets.DEVENV_TESTNET_SEPOLIA_ACCOUNT_NUMBER }}
          SEPOLIA_TOKEN_CONFIG_PATH: "../cfg/tokens_testnet.json"
          NETWORK: "sepolia"
          COMPILE_ETH_CONTRACTS_WHEN_DEPLOYING: "no-compile"
        run: |
          make deploy-eth

      - name: Deploy azero contracts
        shell: bash
        env:
          NETWORK: "sepolia"
          COMPILE_AZERO_CONTRACTS_WHEN_DEPLOYING: "no-compile"
        run: |
          make deploy-azero-docker

      - name: Setup eth contracts
        shell: bash
        env:
          SEPOLIA_MNEMONIC: ${{ secrets.DEVENV_TESTNET_SEPOLIA_KEY }}
          SEPOLIA_ACCOUNT_NUMBER: ${{ secrets.DEVENV_TESTNET_SEPOLIA_ACCOUNT_NUMBER }}
          SEPOLIA_TOKEN_CONFIG_PATH: "../cfg/tokens_testnet.json"
          NETWORK: "sepolia"
          COMPILE_ETH_CONTRACTS_WHEN_SETUP: "no-compile"
        run: |
          make setup-eth

      - name: Setup azero contracts
        shell: bash
        env:
          AZERO_ENV: "testnet"
          COMPILE_AZERO_CONTRACTS_WHEN_SETUP: "no-compile"
        run: |
          make setup-azero-docker

      - uses: actions/upload-artifact@v4
        with:
          name: eth-deployed-contracts
          if-no-files-found: error
          retention-days: 1
          path: |
            eth/addresses.json
            eth/block_latest.json

      - uses: actions/upload-artifact@v4
        with:
          name: azero-deployed-contracts
          if-no-files-found: error
          retention-days: 1
          path: |
            azero/addresses.json
            azero/block_latest.json
  

  upload-contract-addresses:
    name: Upload contract addresses to S3
    if: ${{ inputs.deploy-contracts }}
    runs-on: [self-hosted, Linux, X64, small]
    needs: [deploy-contracts]
    steps:
      - name: Checkout code
        uses: actions/checkout@v4

      - uses: actions/download-artifact@v4
        with:
          name: azero-deployed-contracts
          path: azero

      - uses: actions/download-artifact@v4
        with:
          name: eth-deployed-contracts
          path: eth

      - name: Prepare contract_spec JSON
        uses: Cardinal-Cryptography/github-actions/generate-contract-spec@v6
        with:
          src-files: |-
            eth/addresses.json|eth_
            azero/addresses.json|azero_
          dst-file: contract_spec.json
          spec-version: '0.1'
          contract-version: '${{ github.sha }}'

      - name: Add block numbers to contract_spec JSON
        shell: bash
        run: |
          ETH_START_BLOCK=$(cat eth/block_latest.json | jq -r '.number')
          AZERO_START_BLOCK=$(cat azero/block_latest.json | jq -r '.number')
          cat contract_spec.json | jq ".start_blocks = { eth: \"$ETH_START_BLOCK\", azero: \"$AZERO_START_BLOCK\" }" \
            > contract_spec_with_block_numbers.json

          cat contract_spec_with_block_numbers.json

      - name: Mock contract spec JSON for L2
        shell: bash
        run: |
          ETH_START_BLOCK=$(cat eth/block_latest.json | jq -r '.number')
          AZERO_START_BLOCK=$(cat azero/block_latest.json | jq -r '.number')
          cp contract_spec_with_block_numbers.json l2_contract_spec.json
          cat l2_contract_spec.json | jq '.addresses = {}' | jq ".start_blocks = { evm: \"$ETH_START_BLOCK\", l2_azero: \"$AZERO_START_BLOCK\" }" \
            > l2_contract_spec_with_block_numbers.json

          cat l2_contract_spec_with_block_numbers.json

      - name: Store addresses in S3 bucket
        shell: bash
        env:
          AWS_ACCESS_KEY_ID: ${{ secrets.CONTRACTS_MOST_ADDRESSES_TESTNET_MOST0_RW_AWS_ACCESS_KEY_ID }}
          AWS_SECRET_ACCESS_KEY: ${{ secrets.CONTRACTS_MOST_ADDRESSES_TESTNET_MOST0_RW_AWS_SECRET_ACCESS_KEY }}
          AWS_REGION: ${{ secrets.CONTRACTS_S3BUCKET_REGION }}
        run: |
          aws s3 cp contract_spec_with_block_numbers.json s3://${{ secrets.CONTRACTS_S3BUCKET_NAME }}/most/addresses/testnet/most0.json
          aws s3 cp l2_contract_spec_with_block_numbers.json s3://${{ secrets.CONTRACTS_S3BUCKET_NAME }}/most/addresses/testnet/l2_most0.json<|MERGE_RESOLUTION|>--- conflicted
+++ resolved
@@ -1,5 +1,4 @@
 ---
-<<<<<<< HEAD
 name: Devenv - deploy MOST L1 contracts (on demand)
 
 on:
@@ -17,13 +16,6 @@
         type: boolean
         required: false
         default: false
-=======
-name: Devenv - deploy contracts (on demand)
-
-on:
-  workflow_dispatch:
-  workflow_call:
->>>>>>> ca71900b
 
 concurrency:
   group: "${{ github.ref }}-${{ github.workflow }}"
@@ -35,15 +27,9 @@
     uses: ./.github/workflows/_check-vars-and-secrets.yml
     secrets: inherit
 
-<<<<<<< HEAD
   compile-contracts:
     name: Compile ink and solidity contracts
     runs-on: ubuntu-latest
-=======
-  deploy-contracts:
-    name: Deploy and setup contracts
-    runs-on: [self-hosted, Linux, X64, large]
->>>>>>> ca71900b
     needs: [check-vars-and-secrets]
     outputs:
       artifact-matrix-json: ${{ steps.get-artifact-matrix.outputs.artifact-matrix }}
@@ -54,24 +40,7 @@
       - name: Setup node
         uses: asdf-vm/actions/install@v3
 
-<<<<<<< HEAD
       - name: Compile solidity contracts
-=======
-      - name: Create azero env file
-        shell: bash
-        env:
-          AZERO1: ${{ secrets.DEVENV_TESTNET_AZERO1_ACCOUNT_NUMBER }}
-          AZERO2: ${{ secrets.DEVENV_TESTNET_AZERO2_ACCOUNT_NUMBER }}
-          AZERO3: ${{ secrets.DEVENV_TESTNET_AZERO3_ACCOUNT_NUMBER }}
-          AZERO1_SEED: ${{ secrets.DEVENV_TESTNET_AZERO1_KEY }}
-        run: |
-          cat azero/env/testnet.json | \
-            jq '.relayers = ["${{ env.AZERO1 }}", "${{ env.AZERO2 }}", "${{ env.AZERO3 }}"]' | \
-            jq '.deployer_seed = "${{ env.AZERO1_SEED }}"' | jq '.dev = true' > azero/env/testnet.json.tmp
-          mv azero/env/testnet.json.tmp azero/env/testnet.json 
-
-      - name: Get latest eth block
->>>>>>> ca71900b
         shell: bash
         run: |
           make compile-eth
@@ -84,37 +53,7 @@
       - name: Compile azero JS types contracts
         shell: bash
         run: |
-<<<<<<< HEAD
           make typechain-azero
-=======
-          make deploy-eth NETWORK=sepolia
-
-      - name: Deploy eth contracts (TransferLimit)
-        shell: bash
-        env:
-          SEPOLIA_MNEMONIC: ${{ secrets.DEVENV_TESTNET_SEPOLIA_KEY }}
-          SEPOLIA_ACCOUNT_NUMBER: ${{ secrets.DEVENV_TESTNET_SEPOLIA_ACCOUNT_NUMBER }}
-          SEPOLIA_TOKEN_CONFIG_PATH: "../cfg/tokens_testnet.json"
-        run: |
-          make deploy-eth-transfer-limit NETWORK=sepolia      
-
-      - name: Deploy azero contracts
-        shell: bash
-        run: |
-          AZERO_ENV=testnet make deploy-azero-docker
-
-      - name: Setup eth contracts
-        shell: bash
-        env:
-          SEPOLIA_MNEMONIC: ${{ secrets.DEVENV_TESTNET_SEPOLIA_KEY }}
-          SEPOLIA_ACCOUNT_NUMBER: ${{ secrets.DEVENV_TESTNET_SEPOLIA_ACCOUNT_NUMBER }}
-          SEPOLIA_TOKEN_CONFIG_PATH: "../cfg/tokens_testnet.json"
-        run: make setup-eth NETWORK=sepolia
-
-      - name: Setup azero contracts
-        shell: bash
-        run: AZERO_ENV=testnet make setup-azero-docker
->>>>>>> ca71900b
 
       - uses: actions/upload-artifact@v4
         with:
@@ -256,6 +195,15 @@
         run: |
           make deploy-eth
 
+      - name: Deploy eth contracts (TransferLimit)
+        shell: bash
+        env:
+          SEPOLIA_MNEMONIC: ${{ secrets.DEVENV_TESTNET_SEPOLIA_KEY }}
+          SEPOLIA_ACCOUNT_NUMBER: ${{ secrets.DEVENV_TESTNET_SEPOLIA_ACCOUNT_NUMBER }}
+          SEPOLIA_TOKEN_CONFIG_PATH: "../cfg/tokens_testnet.json"
+        run: |
+          make deploy-eth-transfer-limit NETWORK=sepolia
+
       - name: Deploy azero contracts
         shell: bash
         env:
