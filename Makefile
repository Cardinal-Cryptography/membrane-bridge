NETWORK ?= development
AZERO_ENV ?= dev

.PHONY: help
help: # Show help for each of the Makefile recipes.
	@grep -E '^[a-zA-Z0-9 -]+:.*#'  Makefile | sort | while read -r l; do printf "\033[1;32m$$(echo $$l | cut -f 1 -d':')\033[00m:$$(echo $$l | cut -f 2- -d'#')\n"; done

.PHONY: clean-azero
clean-azero: # Remove azero node data
clean-azero:
	cd devnet-azero && rm -rf \
	5*/chains/a0dnet1/db \
	5*/chains/a0dnet1/network \
	5*/backup-stash \
	5*/chainspec.json \
	&& echo "Done azero clean"

.PHONY: clean
clean: # Remove all node data
clean: clean-azero
	cd devnet-eth && ./clean.sh && echo "Done clean"

.PHONY: bootstrap-azero
bootstrap-azero: # Bootstrap the node data
bootstrap-azero:
	cd devnet-azero && \
	cp azero_chainspec.json 5D34dL5prEUaGNQtPPZ3yN5Y6BnkfXunKXXz6fo7ZJbLwRRH/chainspec.json

.PHONY: devnet-azero
devnet-azero: # Run azero devnet
devnet-azero: bootstrap-azero
	docker-compose -f ./devnet-azero/devnet-azero-compose.yml up -d

.PHONY: devnet-eth
devnet-eth: # Run eth devnet
devnet-eth:
	docker-compose -f ./devnet-eth/devnet-eth-compose.yml up -d

.PHONY: redis-instance
redis-instance: # Run a redis instance
redis-instance:
	docker-compose -f ./relayer/scripts/redis-compose.yml up -d

.PHONY: local-bridgenet
local-bridgenet: # Run both devnets + a redis instance
local-bridgenet: devnet-azero devnet-eth redis-instance

.PHONY: eth-deps
eth-deps: # Install eth dependencies
eth-deps:
	cd eth && npm install

.PHONY: watch-eth
watch-eth: # watcher on the eth contracts
watch-eth:
	cd eth && npm run watch

.PHONY: compile-eth
compile-eth: # Compile eth contracts
compile-eth: eth-deps
	cd eth && npx hardhat compile

.PHONY: deploy-eth
deploy-eth: # Deploy eth contracts
deploy-eth: compile-eth
	cd eth && \
	npx hardhat run --network $(NETWORK) scripts/1_initial_migration.js && \
	npx hardhat run --network $(NETWORK) scripts/2_deploy_contracts.js

.PHONY: membrane-builder
membrane-builder: # Build an image in which contracts can be built
membrane-builder:
	docker build -t membrane-builder -f docker/membrane_builder.dockerfile .

.PHONY: compile-azero-docker
compile-azero-docker: # Compile azero contracts in docker
compile-azero-docker: azero-deps membrane-builder
	docker run --rm --network host \
		--volume "$(shell pwd)":/code \
		--workdir /code \
		--name membrane-builder \
		membrane-builder \
		make compile-azero

.PHONY: deploy-azero-docker
deploy-azero-docker: # Deploy azero contracts compiling in docker
deploy-azero-docker: azero-deps compile-azero-docker
	cd azero && npm run deploy

.PHONY: azero-deps
azero-deps: # Install azero dependencies
azero-deps:
	cd azero && npm install

.PHONY: watch-azero
watch-azero: # watch azero contracts and generate artifacts
watch-azero:
	cd azero && npm run watch

.PHONY: compile-azero
compile-azero: # compile azero contracts and generate artifacts
compile-azero:
	cd azero && npm run compile

.PHONY: deploy-azero
deploy-azero: # Deploy azero contracts
deploy-azero: compile-azero
	cd azero && npm run deploy

.PHONY: deploy
deploy: # Deploy all contracts
deploy: deploy-azero deploy-eth

.PHONY: watch-relayer
watch-relayer:
	cd relayer && cargo watch -s 'cargo clippy' -c

.PHONY: run-relayer
run-relayer: # Run the relayer
run-relayer:
	cd relayer && ./scripts/run.sh

.PHONY: make bridge
bridge: # Run the bridge
bridge: local-bridgenet deploy run-relayer

.PHONY: test-solidity
test-solidity: # Run solidity tests
test-solidity: eth-deps
<<<<<<< HEAD
	cd eth && npx hardhat test

.PHONY: install-contracts-node
install-contracts-node: # Install substrate-contracts-node
install-contracts-node:
	cargo install contracts-node

.PHONY: test-ink
test-ink: # Run ink tests
test-ink: install-contracts-node
	cd azero/contracts/tests && \
	cargo test
=======
	cd eth && npx hardhat test ./test/Membrane.js
>>>>>>> 8888a3fb
<|MERGE_RESOLUTION|>--- conflicted
+++ resolved
@@ -127,8 +127,7 @@
 .PHONY: test-solidity
 test-solidity: # Run solidity tests
 test-solidity: eth-deps
-<<<<<<< HEAD
-	cd eth && npx hardhat test
+	cd eth && npx hardhat test ./test/Membrane.js
 
 .PHONY: install-contracts-node
 install-contracts-node: # Install substrate-contracts-node
@@ -139,7 +138,4 @@
 test-ink: # Run ink tests
 test-ink: install-contracts-node
 	cd azero/contracts/tests && \
-	cargo test
-=======
-	cd eth && npx hardhat test ./test/Membrane.js
->>>>>>> 8888a3fb
+	cargo test