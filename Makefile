--- conflicted
+++ resolved
@@ -240,11 +240,8 @@
 	cd azero/contracts/tests && cargo fmt -- --check
 	cd azero/contracts/gas-price-oracle/contract && cargo fmt -- --check
 	cd azero/contracts/gas-price-oracle/trait && cargo fmt -- --check
-<<<<<<< HEAD
 	cd azero/contracts/ownable && cargo fmt -- --check
-=======
 	cd e2e-tests && cargo fmt -- --check
->>>>>>> 4ee1e045
 
 .PHONY: rust-format
 rust-format: # Format rust code
@@ -257,11 +254,8 @@
 	cd azero/contracts/tests && cargo fmt
 	cd azero/contracts/gas-price-oracle/contract && cargo fmt
 	cd azero/contracts/gas-price-oracle/trait && cargo fmt
-<<<<<<< HEAD
 	cd azero/contracts/ownable && cargo fmt
-=======
 	cd e2e-tests && cargo fmt
->>>>>>> 4ee1e045
 
 .PHONY: js-format-check
 js-format-check: # Check js formatting
