--- conflicted
+++ resolved
@@ -1,9 +1,12 @@
 [![Built with ink!](https://raw.githubusercontent.com/paritytech/ink/master/.images/badge_flat.svg)](https://github.com/paritytech/ink)
 
-<<<<<<< HEAD
-# Aleph Zero MOST (Guardian) Bridge
+<img src="most_logo.png" alt="Most logo">
 
-Contains a guardian-based implementation of a token bridge between Ethereum and Aleph Zero.
+# Aleph Zero MOST<sup>*</sup> (Guardian) Bridge
+
+Bring your assets to Aleph Zero and benefit from its scalable privacy-enhancing ecosystem.
+
+<sup>_\*'bridge' in Slavic languages._</sup>
 
 ## Contents
 
@@ -18,15 +21,6 @@
   * `eth/contracts/WETH9.sol` - a wrapped ethereum implementation for testing purposes
   * `eth/contract/Token.sol` - an ERC20 token implementation for testing purposes
 * `relayer` - the component doing the actual bridging between the chains
-=======
-<img src="most_logo.png" alt="Most logo">
-
-# AlephZero MOST<sup>*</sup> (Guardian) Bridge
-
-Bring your assets to Aleph Zero and benefit from its scalable privacy-enhancing ecosystem.
-
-<sup>_\*'bridge' in Slavic languages._</sup>
->>>>>>> 91822ede
 
 ## Prerequisites
 
