--- conflicted
+++ resolved
@@ -12,12 +12,8 @@
 scale = { package = "parity-scale-codec", version = "3", default-features = false, features = ["derive"] }
 shared = { path = "../shared" }
 subxt = "0.31.0"
-<<<<<<< HEAD
-test_oracle = { path = "../gas-price-oracle/test-contract", features = ["ink-as-dependency"] }
 money_box = { path = "../money-box/contract", features = ["ink-as-dependency"] }
-=======
 oracle = { path = "../gas-price-oracle/contract", features = ["ink-as-dependency"] }
->>>>>>> b79f95bc
 wrapped_token = { path = "../token", package = "token", features = ["ink-as-dependency"] }
 
 [lib]
@@ -25,10 +21,6 @@
 
 [features]
 default = ["std", "e2e-tests"]
-<<<<<<< HEAD
-std = ["ink/std", "most/std", "wrapped_token/std", "test_oracle/std", "money_box/std"]
-=======
-std = ["ink/std", "most/std", "wrapped_token/std", "oracle/std"]
->>>>>>> b79f95bc
+std = ["ink/std", "most/std", "wrapped_token/std", "oracle/std", "money_box/std"]
 ink-as-dependency = []
 e2e-tests = []