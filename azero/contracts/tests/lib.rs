#![cfg_attr(not(feature = "std"), no_std, no_main)]

#[cfg(not(feature = "std"))]
#[panic_handler]
fn panic(_info: &core::panic::PanicInfo) -> ! {
    loop {}
}

#[cfg(all(test, feature = "e2e-tests"))]
mod events;

#[cfg(all(test, feature = "e2e-tests"))]
mod e2e {
    use core::fmt::Debug;

    use ink::{
        codegen::TraitCallBuilder,
        env::{
            call::{
                utils::{ReturnType, Set},
                Call, CallBuilder, ExecutionInput, FromAccountId,
            },
            DefaultEnvironment,
        },
        primitives::AccountId,
    };
    use ink_e2e::{
        account_id, alice, bob, build_message, charlie, dave, eve, ferdie, subxt::dynamic::Value,
        AccountKeyring, Keypair, PolkadotConfig,
    };
    use most::{
        most::{CrosschainTransferRequest, RequestProcessed, RequestSigned},
        MostError, MostRef,
    };
    use psp22::{PSP22Error, PSP22};
    use scale::{Decode, Encode};
    use shared::{keccak256, Keccak256HashOutput};
    use test_oracle::TestOracleRef;
    use wrapped_token::TokenRef;

    use crate::events::{
        filter_decode_events_as, get_contract_emitted_events, ContractEmitted, EventWithTopics,
    };

    type CommitteeId = u128;

    const TOKEN_INITIAL_SUPPLY: u128 = 10000;
    const DEFAULT_THRESHOLD: u128 = 3;
    const DECIMALS: u8 = 8;
    const REMOTE_TOKEN: [u8; 32] = [0x1; 32];
    const REMOTE_RECEIVER: [u8; 32] = [0x2; 32];

    const MIN_FEE: u128 = 10000000000000;
    const MAX_FEE: u128 = 100000000000000;
    const DEFAULT_FEE: u128 = 30000000000000;
    const DEFAULT_POCKET_MONEY: u128 = 1000000000000;
    const DEFAULT_RELAY_GAS_USAGE: u128 = 50000;

    const DEFAULT_COMMITTEE_ID: CommitteeId = 0;

    #[ink_e2e::test]
    fn simple_deploy_works(mut client: ink_e2e::Client<C, E>) {
        let _most_address = instantiate_most(
            &mut client,
            &alice(),
            guardian_ids(),
            DEFAULT_THRESHOLD,
            DEFAULT_POCKET_MONEY,
            DEFAULT_RELAY_GAS_USAGE,
            MIN_FEE,
            MAX_FEE,
            DEFAULT_FEE,
        )
        .await;
    }

    #[ink_e2e::test]
    fn owner_can_add_a_new_pair(mut client: ink_e2e::Client<C, E>) {
        let (most_address, token_address) = setup_default_most_and_token(&mut client, false).await;

        let add_pair_res = most_add_pair(
            &mut client,
            &alice(),
            most_address,
            token_address,
            REMOTE_TOKEN,
        )
        .await;

        assert!(add_pair_res.is_ok());
    }

    #[ink_e2e::test]
    fn non_owner_cannot_add_a_new_pair(mut client: ink_e2e::Client<C, E>) {
        let (most_address, token_address) = setup_default_most_and_token(&mut client, false).await;

        let add_pair_res = most_add_pair(
            &mut client,
            &bob(),
            most_address,
            token_address,
            REMOTE_TOKEN,
        )
        .await;

        assert_eq!(
            add_pair_res.expect_err("Bob should not be able to add a pair as he is not the owner"),
            MostError::NotOwner(account_id(AccountKeyring::Bob))
        );
    }

    #[ink_e2e::test]
    fn send_request_burns_tokens(mut client: ink_e2e::Client<C, E>) {
        let (most_address, token_address) = setup_default_most_and_token(&mut client, true).await;

        let base_fee = most_base_fee(&mut client, most_address)
            .await
            .expect("should return base fee");

        let total_supply_before = psp22_total_supply(&mut client, token_address)
            .await
            .expect("total supply before");

        let balance_before = psp22_balance_of(
            &mut client,
            token_address,
            account_id(AccountKeyring::Alice),
        )
        .await
        .expect("balance_of should succeed");

        let amount_to_send = 1000;

        psp22_approve(
            &mut client,
            &alice(),
            token_address,
            most_address,
            amount_to_send,
        )
        .await
        .expect("approval should succeed");

        most_send_request(
            &mut client,
            &alice(),
            most_address,
            token_address,
            amount_to_send,
            REMOTE_RECEIVER,
            base_fee,
        )
        .await
        .expect("send request should succeed");

        let balance_after = psp22_balance_of(
            &mut client,
            token_address,
            account_id(AccountKeyring::Alice),
        )
        .await
        .expect("balance before");

        assert_eq!(
            balance_after,
            balance_before - amount_to_send,
            "sender balance after should be lowered by that amount"
        );

        let total_supply_after = psp22_total_supply(&mut client, token_address)
            .await
            .expect("total supply before");

        assert_eq!(
            total_supply_after,
            total_supply_before - amount_to_send,
            "total supply after should be lowered by the sent amount"
        );
    }

    #[ink_e2e::test]
    fn send_request_fails_on_non_whitelisted_token(mut client: ink_e2e::Client<C, E>) {
        let (most_address, token_address) = setup_default_most_and_token(&mut client, false).await;

        let amount_to_send = 1000;

        let base_fee = most_base_fee(&mut client, most_address)
            .await
            .expect("base fee");

        let send_request_res = most_send_request(
            &mut client,
            &alice(),
            most_address,
            token_address,
            amount_to_send,
            REMOTE_RECEIVER,
            base_fee,
        )
        .await;

        assert_eq!(
            send_request_res.expect_err("Request should fail for a non-whitelisted token"),
            MostError::UnsupportedPair
        );
    }

    #[ink_e2e::test]
    fn correct_request(mut client: ink_e2e::Client<C, E>) {
        let (most_address, token_address) = setup_default_most_and_token(&mut client, true).await;

        let amount_to_send = 1000;

        let base_fee = most_base_fee(&mut client, most_address)
            .await
            .expect("should return base fee");

        psp22_approve(
            &mut client,
            &alice(),
            token_address,
            most_address,
            amount_to_send,
        )
        .await
        .expect("approval should succeed");

        let send_request_res = most_send_request(
            &mut client,
            &alice(),
            most_address,
            token_address,
            amount_to_send,
            REMOTE_RECEIVER,
            base_fee,
        )
        .await;

        match send_request_res {
            Ok(call_res) => {
                // 1 PSP22Event::Transfer event for burn and 1 `CrosschainTransferRequest`
                assert_eq!(call_res.events.len(), 2);

                let request_events =
                    filter_decode_events_as::<CrosschainTransferRequest>(call_res.events);

                // `CrosschainTransferRequest` event
                assert_eq!(request_events.len(), 1);
                assert_eq!(
                    request_events[0],
                    CrosschainTransferRequest {
                        committee_id: 0,
                        dest_token_address: REMOTE_TOKEN,
                        amount: amount_to_send,
                        dest_receiver_address: REMOTE_RECEIVER,
                        request_nonce: 0,
                    }
                );
            }
            Err(e) => panic!("Request should succeed: {:?}", e),
        }
    }

    #[ink_e2e::test]
    fn receive_request_can_only_be_called_by_guardians(mut client: ink_e2e::Client<C, E>) {
        let (most_address, token_address) = setup_default_most_and_token(&mut client, false).await;

        let amount = 20;
        let receiver_address = account_id(AccountKeyring::One);
        let request_nonce = 1;

        let request_hash =
            hash_request_data(token_address, amount, receiver_address, request_nonce);

        let alice_receive_request_res = most_receive_request(
            &mut client,
            &alice(),
            most_address,
            request_hash,
            DEFAULT_COMMITTEE_ID,
            *token_address.as_ref(),
            amount,
            *receiver_address.as_ref(),
            request_nonce,
        )
        .await;

        assert_eq!(
            alice_receive_request_res.expect_err("Receive request should fail for non-guardians"),
            MostError::NotInCommittee
        );
    }

    #[ink_e2e::test]
    fn receive_request_non_matching_hash(mut client: ink_e2e::Client<C, E>) {
        let (most_address, token_address) = setup_default_most_and_token(&mut client, false).await;

        let amount = 20;
        let receiver_address = account_id(AccountKeyring::One);
        let request_nonce = 1;

        let incorrect_hash = [0x3; 32];
        let receive_request_res = most_receive_request(
            &mut client,
            &bob(),
            most_address,
            incorrect_hash,
            DEFAULT_COMMITTEE_ID,
            *token_address.as_ref(),
            amount,
            *receiver_address.as_ref(),
            request_nonce,
        )
        .await;

        assert_eq!(
            receive_request_res.expect_err("Receive request should fail for non-matching hash"),
            MostError::HashDoesNotMatchData
        );
    }

    #[ink_e2e::test]
    fn receive_request_executes_request_after_enough_confirmations(
        mut client: ink_e2e::Client<C, E>,
    ) {
        let (most_address, token_address) = setup_default_most_and_token(&mut client, false).await;

        let amount = 841189100000000;

        let receiver_address = account_id(AccountKeyring::One);
        let request_nonce = 1;

        let request_hash =
            hash_request_data(token_address, amount, receiver_address, request_nonce);

        for i in 0..(DEFAULT_THRESHOLD as usize) {
            let signer = &guardian_keys()[i];
            let receive_res = most_receive_request(
                &mut client,
                signer,
                most_address,
                request_hash,
                DEFAULT_COMMITTEE_ID,
                *token_address.as_ref(),
                amount,
                *receiver_address.as_ref(),
                request_nonce,
            )
            .await;

            match receive_res {
                Ok(call_res) => {
                    let events = call_res.events;
                    if i == (DEFAULT_THRESHOLD - 1) as usize {
                        assert_eq!(events.len(), 3);
                        assert_eq!(
                            filter_decode_events_as::<RequestProcessed>(vec![events[2].clone()])[0],
                            RequestProcessed {
                                request_hash,
                                dest_token_address: *token_address.as_ref(),
                            }
                        );
                    } else {
                        assert_eq!(events.len(), 1);
                        assert_eq!(filter_decode_events_as::<RequestSigned>(events).len(), 1);
                    }
                }
                Err(e) => panic!("Receive request should succeed: {:?}", e),
            }
        }

        let balance = psp22_balance_of(&mut client, token_address, receiver_address)
            .await
            .expect("balance before");

        assert_eq!(balance, amount);
    }

    #[ink_e2e::test]
    fn receive_request_not_enough_signatures(mut client: ink_e2e::Client<C, E>) {
        let (most_address, token_address) = setup_default_most_and_token(&mut client, false).await;

        let amount = 20;
        let receiver_address = account_id(AccountKeyring::One);
        let request_nonce = 1;

        let request_hash =
            hash_request_data(token_address, amount, receiver_address, request_nonce);

        for i in 0..(DEFAULT_THRESHOLD - 1) as usize {
            let signer = &guardian_keys()[i];
            let receive_res = most_receive_request(
                &mut client,
                signer,
                most_address,
                request_hash,
                DEFAULT_COMMITTEE_ID,
                *token_address.as_ref(),
                amount,
                *receiver_address.as_ref(),
                request_nonce,
            )
            .await;

            match receive_res {
                Ok(call_res) => {
                    assert_eq!(call_res.events.len(), 1);
                    assert_eq!(
                        filter_decode_events_as::<RequestSigned>(call_res.events)[0],
                        RequestSigned {
                            signer: guardian_ids()[i],
                            request_hash,
                        }
                    );
                }
                Err(e) => panic!("Receive request should succeed: {:?}", e),
            }
        }

        let balance_of_call = build_message::<TokenRef>(token_address)
            .call(|token| token.balance_of(receiver_address));
        let balance = client
            .call_dry_run(&alice(), &balance_of_call, 0, None)
            .await
            .return_value();

        assert_eq!(balance, 0);
    }

    #[ink_e2e::test]
    fn base_fee_too_low(mut client: ink_e2e::Client<C, E>) {
        let (most_address, token_address) = setup_default_most_and_token(&mut client, true).await;

        let base_fee = most_base_fee(&mut client, most_address)
            .await
            .expect("should return base fee");

        let amount = 841189100000000;

        let send_request_res = most_send_request(
            &mut client,
            &alice(),
            most_address,
            token_address,
            amount,
            REMOTE_RECEIVER,
            base_fee - 1,
        )
        .await;

        assert_eq!(
            send_request_res.expect_err("Request should fail without allowance"),
            MostError::BaseFeeTooLow
        );
    }

    #[ink_e2e::test]
    fn pocket_money(mut client: ink_e2e::Client<C, E>) {
        let (most_address, token_address) = setup_default_most_and_token(&mut client, false).await;

        // seed contract with some funds for pocket money transfers
        let call_data = vec![
            Value::unnamed_variant("Id", [Value::from_bytes(most_address)]),
            Value::u128(10 * DEFAULT_POCKET_MONEY),
        ];

        client
            .runtime_call(&alice(), "Balances", "transfer", call_data)
            .await
            .expect("runtime call failed");

        let amount = 841189100000000;
        let receiver_address = account_id(AccountKeyring::One);
        let request_nonce = 1;

        let request_hash =
            hash_request_data(token_address, amount, receiver_address, request_nonce);

        let azero_balance_before = client
            .balance(receiver_address)
            .await
            .expect("native balance before");

        for signer in &guardian_keys()[0..(DEFAULT_THRESHOLD as usize)] {
            most_receive_request(
                &mut client,
                signer,
                most_address,
                request_hash,
                DEFAULT_COMMITTEE_ID,
                *token_address.as_ref(),
                amount,
                *receiver_address.as_ref(),
                request_nonce,
            )
            .await
            .expect("Receive request should succeed");
        }

        let azero_balance_after = client
            .balance(receiver_address)
            .await
            .expect("native balance after");

        assert_eq!(
            azero_balance_after,
            azero_balance_before + DEFAULT_POCKET_MONEY
        );
    }

    #[ink_e2e::test]
    fn committee_rewards(mut client: ink_e2e::Client<C, E>) {
        let (most_address, token_address) = setup_default_most_and_token(&mut client, true).await;

<<<<<<< HEAD
        for signer in &guardian_keys()[0..(DEFAULT_THRESHOLD as usize)] {
            most_receive_request(
                &mut client,
                signer,
                most_address,
                request_hash,
                DEFAULT_COMMITTEE_ID,
                *token_address.as_ref(),
                amount,
                *receiver_address.as_ref(),
                request_nonce,
            )
=======
        let amount = 1000;
        let base_fee = most_base_fee(&mut client, most_address)
>>>>>>> 5b86c41f
            .await
            .expect("should return base fee");

        psp22_approve(&mut client, &alice(), token_address, most_address, amount)
            .await
            .expect("approval should succeed");

        most_send_request(
            &mut client,
            &alice(),
            most_address,
            token_address,
            amount,
            REMOTE_RECEIVER,
            base_fee,
        )
        .await
        .expect("send request should succeed");

        let committee_id = most_committee_id(&mut client, most_address)
            .await
            .expect("committe id");

        let total_rewards = most_committee_rewards(&mut client, most_address, committee_id)
            .await
            .expect("committee rewards");

        assert_eq!(total_rewards, base_fee);

        let committee_size = guardian_ids().len();
        for i in 0..committee_size {
            let member_id = guardian_ids()[i];

            let guardian_balance_before = client
                .balance(member_id)
                .await
                .expect("guardian balance before");

            most_request_payout(&mut client, &alice(), most_address, committee_id, member_id)
                .await
                .expect("request payout");

            let guardian_balance_after = client
                .balance(member_id)
                .await
                .expect("guardian balance after");

            assert_eq!(
                guardian_balance_after,
                guardian_balance_before + (total_rewards / committee_size as u128)
            );
        }

        // no double spend is possible
        let bob_balance_before = client
            .balance(account_id(AccountKeyring::Bob))
            .await
            .expect("signer balance before");

        most_request_payout(
            &mut client,
            &alice(),
            most_address,
            committee_id,
            account_id(AccountKeyring::Bob),
        )
        .await
        .expect("request payout twice results in a no-op");

        let bob_balance_after = client
            .balance(account_id(AccountKeyring::Bob))
            .await
            .expect("signer balance after");

        assert_eq!(bob_balance_after, bob_balance_before);
    }

    #[ink_e2e::test]
    fn past_committee_rewards(mut client: ink_e2e::Client<C, E>) {
        let (most_address, token_address) = setup_default_most_and_token(&mut client, true).await;

        let amount = 1000;

        let base_fee = most_base_fee(&mut client, most_address)
            .await
            .expect("should return base fee");

<<<<<<< HEAD
        for signer in &guardian_keys()[0..(DEFAULT_THRESHOLD as usize)] {
            most_receive_request(
                &mut client,
                signer,
                most_address,
                request_hash,
                DEFAULT_COMMITTEE_ID,
                *token_address.as_ref(),
                amount,
                *receiver_address.as_ref(),
                request_nonce,
            )
=======
        psp22_approve(&mut client, &alice(), token_address, most_address, amount)
>>>>>>> 5b86c41f
            .await
            .expect("approval should succeed");

        most_send_request(
            &mut client,
            &alice(),
            most_address,
            token_address,
            amount,
            REMOTE_RECEIVER,
            base_fee,
        )
        .await
        .expect("send request should succeed");

        let previous_committee_id = most_committee_id(&mut client, most_address)
            .await
            .expect("committe id");

        let previous_committee_size = guardian_ids().len();

        most_set_committee(
            &mut client,
            &alice(),
            most_address,
            &guardian_ids()[1..],
            DEFAULT_THRESHOLD - 1,
        )
        .await
        .expect("can set committee");

        let member_id = guardian_ids()[0];

        let guardian_balance_before = client
            .balance(member_id)
            .await
            .expect("guardian balance before");

        most_request_payout(
            &mut client,
            &alice(),
            most_address,
            previous_committee_id,
            member_id,
        )
        .await
        .expect("request payout");

        let total_rewards =
            most_committee_rewards(&mut client, most_address, previous_committee_id)
                .await
                .expect("committee rewards");

        let guardian_balance_after = client
            .balance(member_id)
            .await
            .expect("guardian balance after");

        assert_eq!(
            guardian_balance_after,
            guardian_balance_before + (total_rewards / previous_committee_size as u128)
        );
    }

    #[ink_e2e::test]
    fn use_gas_oracle(mut client: ink_e2e::Client<C, E>) {
        let (most_address, _token_address) = setup_default_most_and_token(&mut client, true).await;

        let base_fee = most_base_fee(&mut client, most_address)
            .await
            .expect("should return base fee");

        assert_eq!(base_fee, DEFAULT_FEE);

        // Oracle returning price withing the range
        let oracle_address = instantiate_oracle(
            &mut client,
            &alice(),
            2 * DEFAULT_FEE / DEFAULT_RELAY_GAS_USAGE,
        )
        .await;
        most_set_gas_oracle(&mut client, &alice(), most_address, oracle_address)
            .await
            .expect("can set gas oracle");

        let oracle_fee = most_base_fee(&mut client, most_address)
            .await
            .expect("should return base fee");

        assert_eq!(oracle_fee, 2 * DEFAULT_FEE * 120 / 100);

        // Oracle returning price larger than the maximum allowed price
        let oracle_address =
            instantiate_oracle(&mut client, &alice(), 2 * MAX_FEE / DEFAULT_RELAY_GAS_USAGE).await;

        most_set_gas_oracle(&mut client, &alice(), most_address, oracle_address)
            .await
            .expect("can set gas oracle");

        let oracle_fee = most_base_fee(&mut client, most_address)
            .await
            .expect("should return base fee");

        assert_eq!(oracle_fee, MAX_FEE);

        // Oracle returning price smaller than the minimum allowed price
        let oracle_address = instantiate_oracle(
            &mut client,
            &alice(),
            MIN_FEE / (2 * DEFAULT_RELAY_GAS_USAGE),
        )
        .await;

        most_set_gas_oracle(&mut client, &alice(), most_address, oracle_address)
            .await
            .expect("can set gas oracle");

        let oracle_fee = most_base_fee(&mut client, most_address)
            .await
            .expect("should return base fee");

        assert_eq!(oracle_fee, MIN_FEE);
    }

    fn guardian_ids() -> Vec<AccountId> {
        vec![
            account_id(AccountKeyring::Bob),
            account_id(AccountKeyring::Charlie),
            account_id(AccountKeyring::Dave),
            account_id(AccountKeyring::Eve),
            account_id(AccountKeyring::Ferdie),
        ]
    }

    fn guardian_keys() -> Vec<Keypair> {
        vec![bob(), charlie(), dave(), eve(), ferdie()]
    }

    fn hash_request_data(
        token_address: AccountId,
        amount: u128,
        receiver_address: AccountId,
        request_nonce: u128,
    ) -> Keccak256HashOutput {
        let request_data = [
            AsRef::<[u8]>::as_ref(&token_address),
            &amount.to_le_bytes(),
            AsRef::<[u8]>::as_ref(&receiver_address),
            &request_nonce.to_le_bytes(),
        ]
        .concat();
        keccak256(&request_data)
    }

    #[derive(Debug)]
    struct CallResultValue<V> {
        value: V,
        events: Vec<EventWithTopics<ContractEmitted>>,
    }

    type CallResult<V, E> = Result<CallResultValue<V>, E>;
    type E2EClient = ink_e2e::Client<PolkadotConfig, DefaultEnvironment>;

    #[allow(clippy::too_many_arguments)]
    async fn instantiate_most(
        client: &mut E2EClient,
        caller: &Keypair,
        guardians: Vec<AccountId>,
        threshold: u128,
        pocket_money: u128,
        relay_gas_usage: u128,
        min_fee: u128,
        max_fee: u128,
        default_fee: u128,
    ) -> AccountId {
        let most_constructor = MostRef::new(
            guardians,
            threshold,
            pocket_money,
            relay_gas_usage,
            min_fee,
            max_fee,
            default_fee,
            None,
        );
        client
            .instantiate("most", caller, most_constructor, 0, None)
            .await
            .expect("Most instantiation failed")
            .account_id
    }

    async fn instantiate_token(
        client: &mut E2EClient,
        caller: &Keypair,
        total_supply: u128,
        decimals: u8,
        admin: AccountId,
    ) -> AccountId {
        let token_constructor = TokenRef::new(total_supply, None, None, decimals, admin);
        client
            .instantiate("token", caller, token_constructor, 0, None)
            .await
            .expect("Token instantiation failed")
            .account_id
    }

    async fn instantiate_oracle(
        client: &mut E2EClient,
        caller: &Keypair,
        price: u128,
    ) -> AccountId {
        let oracle_constructor = TestOracleRef::new(price, false);
        client
            .instantiate("test_oracle", caller, oracle_constructor, 0, None)
            .await
            .expect("Oracle instantiation failed")
            .account_id
    }

    async fn setup_default_most_and_token(
        client: &mut E2EClient,
        add_pair: bool,
    ) -> (AccountId, AccountId) {
        let most_address = instantiate_most(
            client,
            &alice(),
            guardian_ids(),
            DEFAULT_THRESHOLD,
            DEFAULT_POCKET_MONEY,
            DEFAULT_RELAY_GAS_USAGE,
            MIN_FEE,
            MAX_FEE,
            DEFAULT_FEE,
        )
        .await;

        let token_address = instantiate_token(
            client,
            &alice(),
            TOKEN_INITIAL_SUPPLY,
            DECIMALS,
            most_address,
        )
        .await;

        if add_pair {
            most_add_pair(client, &alice(), most_address, token_address, REMOTE_TOKEN)
                .await
                .expect("Add pair should succeed");
        }

        (most_address, token_address)
    }

    async fn most_add_pair(
        client: &mut E2EClient,
        caller: &Keypair,
        most: AccountId,
        token: AccountId,
        remote_token: [u8; 32],
    ) -> CallResult<(), MostError> {
        call_message::<MostRef, (), _, _, _>(
            client,
            caller,
            most,
            |most| most.add_pair(*token.as_ref(), remote_token),
            None,
        )
        .await
    }

    async fn most_set_gas_oracle(
        client: &mut E2EClient,
        caller: &Keypair,
        most: AccountId,
        oracle: AccountId,
    ) -> CallResult<(), MostError> {
        call_message::<MostRef, (), _, _, _>(
            client,
            caller,
            most,
            |most| most.set_gas_price_oracle(oracle),
            None,
        )
        .await
    }

    async fn most_set_committee(
        client: &mut E2EClient,
        caller: &Keypair,
        most: AccountId,
        members: &[AccountId],
        threshold: u128,
    ) -> CallResult<(), MostError> {
        call_message::<MostRef, _, _, _, _>(
            client,
            caller,
            most,
            |most| most.set_committee(members.to_vec(), threshold),
            None,
        )
        .await
    }

    async fn most_send_request(
        client: &mut E2EClient,
        caller: &Keypair,
        most: AccountId,
        token: AccountId,
        amount: u128,
        receiver_address: [u8; 32],
        base_fee: u128,
    ) -> CallResult<(), MostError> {
        call_message::<MostRef, (), _, _, _>(
            client,
            caller,
            most,
            |most| most.send_request(*token.as_ref(), amount, receiver_address),
            Some(base_fee),
        )
        .await
    }

    #[allow(clippy::too_many_arguments)]
    async fn most_receive_request(
        client: &mut E2EClient,
        caller: &Keypair,
        most: AccountId,
        request_hash: Keccak256HashOutput,
        committee_id: CommitteeId,
        token: [u8; 32],
        amount: u128,
        receiver_address: [u8; 32],
        request_nonce: u128,
    ) -> CallResult<(), MostError> {
        call_message::<MostRef, (), _, _, _>(
            client,
            caller,
            most,
            |most| {
                most.receive_request(
                    request_hash,
                    committee_id,
                    token,
                    amount,
                    receiver_address,
                    request_nonce,
                )
            },
            None,
        )
        .await
    }

    async fn most_request_payout(
        client: &mut E2EClient,
        caller: &Keypair,
        most: AccountId,
        committee_id: u128,
        member_id: AccountId,
    ) -> CallResult<(), MostError> {
        call_message::<MostRef, _, _, _, _>(
            client,
            caller,
            most,
            |most| most.payout_rewards(committee_id, member_id),
            None,
        )
        .await
    }

    async fn most_base_fee(client: &mut E2EClient, most: AccountId) -> Result<u128, MostError> {
        call_message::<MostRef, u128, _, _, _>(
            client,
            &alice(),
            most,
            |most| most.get_base_fee(),
            None,
        )
        .await
        .map(|call_res| call_res.value)
    }

    async fn psp22_balance_of(
        client: &mut E2EClient,
        token: AccountId,
        owner: AccountId,
    ) -> Result<u128, PSP22Error> {
        let balance_of_call =
            build_message::<TokenRef>(token).call(|token| token.balance_of(owner));

        Ok(client
            .call_dry_run(&alice(), &balance_of_call, 0, None)
            .await
            .return_value())
    }

    async fn psp22_total_supply(
        client: &mut E2EClient,
        token: AccountId,
    ) -> Result<u128, PSP22Error> {
        let call = build_message::<TokenRef>(token).call(|token| token.total_supply());

        Ok(client
            .call_dry_run(&alice(), &call, 0, None)
            .await
            .return_value())
    }

    async fn psp22_approve(
        client: &mut E2EClient,
        caller: &Keypair,
        token: AccountId,
        spender: AccountId,
        amount: u128,
    ) -> CallResult<(), PSP22Error> {
        call_message::<TokenRef, _, _, _, _>(
            client,
            caller,
            token,
            |token| token.approve(spender, amount),
            None,
        )
        .await
    }

    async fn most_committee_rewards(
        client: &mut E2EClient,
        most_address: AccountId,
        committee_id: u128,
    ) -> Result<u128, MostError> {
        let call = build_message::<MostRef>(most_address)
            .call(|most| most.get_collected_committee_rewards(committee_id));

        Ok(client
            .call_dry_run(&alice(), &call, 0, None)
            .await
            .return_value())
    }

    async fn most_committee_id(
        client: &mut E2EClient,
        most_address: AccountId,
    ) -> Result<u128, MostError> {
        let call =
            build_message::<MostRef>(most_address).call(|most| most.get_current_committee_id());

        client
            .call_dry_run(&alice(), &call, 0, None)
            .await
            .return_value()
    }

    async fn call_message<Ref, RetType, ErrType, Args, F>(
        client: &mut E2EClient,
        caller: &Keypair,
        contract_id: AccountId,
        call_builder_fn: F,
        value: Option<u128>,
    ) -> CallResult<RetType, ErrType>
    where
        Ref: TraitCallBuilder + FromAccountId<DefaultEnvironment>,
        F: Clone
            + FnMut(
                &mut <Ref as TraitCallBuilder>::Builder,
            ) -> CallBuilder<
                DefaultEnvironment,
                Set<Call<DefaultEnvironment>>,
                Set<ExecutionInput<Args>>,
                Set<ReturnType<Result<RetType, ErrType>>>,
            >,
        Args: Encode,
        ErrType: Decode + Debug,
        RetType: Decode,
    {
        let message = build_message::<Ref>(contract_id).call(call_builder_fn);

        // Dry run to get the return value: when a contract is called and reverted, then we
        // get a large error message that is not very useful. We want to get the actual contract
        // error and this can be done by dry running the call.
        client
            .call_dry_run(caller, &message, value.unwrap_or_default(), None)
            .await
            .return_value()?;

        // Now we shouldn't get any errors originating from the contract.
        // However, we can still get errors from the substrate runtime or the client.
        let call_result = client
            .call(caller, message, value.unwrap_or_default(), None)
            .await
            .unwrap_or_else(|err| {
                panic!(
                    "Call did not revert, but failed anyway. ink_e2e error: {:?}",
                    err
                )
            });
        Ok(CallResultValue {
            value: call_result
                .dry_run
                .return_value()
                .expect("return value should be present"),
            events: get_contract_emitted_events(call_result.events)
                .expect("event decoding should not fail"),
        })
    }
}<|MERGE_RESOLUTION|>--- conflicted
+++ resolved
@@ -512,23 +512,8 @@
     fn committee_rewards(mut client: ink_e2e::Client<C, E>) {
         let (most_address, token_address) = setup_default_most_and_token(&mut client, true).await;
 
-<<<<<<< HEAD
-        for signer in &guardian_keys()[0..(DEFAULT_THRESHOLD as usize)] {
-            most_receive_request(
-                &mut client,
-                signer,
-                most_address,
-                request_hash,
-                DEFAULT_COMMITTEE_ID,
-                *token_address.as_ref(),
-                amount,
-                *receiver_address.as_ref(),
-                request_nonce,
-            )
-=======
         let amount = 1000;
         let base_fee = most_base_fee(&mut client, most_address)
->>>>>>> 5b86c41f
             .await
             .expect("should return base fee");
 
@@ -616,22 +601,7 @@
             .await
             .expect("should return base fee");
 
-<<<<<<< HEAD
-        for signer in &guardian_keys()[0..(DEFAULT_THRESHOLD as usize)] {
-            most_receive_request(
-                &mut client,
-                signer,
-                most_address,
-                request_hash,
-                DEFAULT_COMMITTEE_ID,
-                *token_address.as_ref(),
-                amount,
-                *receiver_address.as_ref(),
-                request_nonce,
-            )
-=======
         psp22_approve(&mut client, &alice(), token_address, most_address, amount)
->>>>>>> 5b86c41f
             .await
             .expect("approval should succeed");
 
