#![cfg_attr(not(feature = "std"), no_std, no_main)]

pub use self::membrane::{MembraneError, MembraneRef};

#[ink::contract]
pub mod membrane {

    use ink::{
        env::{
            call::{build_call, ExecutionInput},
            set_code_hash, DefaultEnvironment, Error as InkEnvError,
        },
        prelude::{format, string::String, vec, vec::Vec},
        storage::Mapping,
    };
    use psp22::{PSP22Error, PSP22};
    use psp22_traits::Mintable;
    use scale::{Decode, Encode};
    use shared::{concat_u8_arrays, keccak256, Keccak256HashOutput as HashedRequest, Selector};

    const DIX_MILLE: u128 = 10000;
    const NATIVE_TOKEN_ID: [u8; 32] = [0x0; 32];
    const WETH_TOKEN_ID: [u8; 32] = [0x1; 32];
    const USDT_TOKEN_ID: [u8; 32] = [0x2; 32];

    type CommitteeId = u128;

    #[ink(event)]
    #[derive(Debug)]
    #[cfg_attr(feature = "std", derive(Eq, PartialEq))]
    pub struct CrosschainTransferRequest {
        #[ink(topic)]
        pub dest_token_address: [u8; 32],
        pub amount: u128,
        #[ink(topic)]
        pub dest_receiver_address: [u8; 32],
        #[ink(topic)]
        pub request_nonce: u128,
    }

    #[ink(event)]
    #[derive(Debug)]
    #[cfg_attr(feature = "std", derive(Eq, PartialEq))]
    pub struct RequestProcessed {
<<<<<<< HEAD
        #[ink(topic)]
        pub request_hash: HashedRequest,
=======
        request_hash: HashedRequest,
        dest_token_address: [u8; 32],
>>>>>>> 2e7d6e24
    }

    #[ink(event)]
    #[derive(Debug)]
    #[cfg_attr(feature = "std", derive(Eq, PartialEq))]
    pub struct RequestSigned {
        #[ink(topic)]
        pub signer: AccountId,
        #[ink(topic)]
        pub request_hash: HashedRequest,
    }

    #[derive(Default, Debug, Encode, Decode, Clone, Copy, PartialEq, Eq)]
    #[cfg_attr(
        feature = "std",
        derive(scale_info::TypeInfo, ink::storage::traits::StorageLayout)
    )]
    pub struct Request {
        signature_count: u128,
    }

    #[ink(storage)]
    pub struct Membrane {
        /// an account that can perform a subset of actions
        owner: AccountId,
        /// nonce for outgoing cross-chain transfer requests
        request_nonce: u128,
        /// number of signatures required to reach a quorum and costsxecute a transfer
        signature_threshold: u128,
        /// requests that are still collecting signatures
        pending_requests: Mapping<HashedRequest, Request>,
        /// signatures per cross chain transfer request
        signatures: Mapping<(HashedRequest, AccountId), ()>,
        /// signed & executed requests, a replay protection
        processed_requests: Mapping<HashedRequest, ()>,
        /// set of guardian accounts that can sign requests
        committee: Mapping<(CommitteeId, AccountId), ()>,
        /// accounting helper
        committee_id: CommitteeId,
        /// accounting helper
        committee_size: Mapping<CommitteeId, u128>,
        /// minimal value of tokens that can be transferred across the bridge
        minimum_transfer_amount_usd: u128,
        /// per mille of the succesfully transferred amount that is distributed among the guardians that have signed the crosschain transfer request
        commission_per_dix_mille: u128,
        /// a fixed subsidy transferred along with the bridged tokens to the destination account on aleph zero to bootstrap
        pocket_money: u128,
        /// source - destination token pairs that can be transferred across the bridge
        supported_pairs: Mapping<[u8; 32], [u8; 32]>,
        /// rewards collected by the commitee for relaying cross-chain transfer requests
        #[allow(clippy::type_complexity)]
        collected_committee_rewards: Mapping<(CommitteeId, [u8; 32]), u128>,
        /// rewards collected by the individual commitee members for relaying cross-chain transfer requests
        #[allow(clippy::type_complexity)]
        paid_out_member_rewards: Mapping<(AccountId, CommitteeId, [u8; 32]), u128>,
        /// How much gas does a single confirmation of a cross-chain transfer request use on the destination chain on average.
        /// This value is calculated by summing the total gas usage of *all* the transactions it takes to relay a single request and dividing it by the current committee size and multiplying by 1.2
        relay_gas_usage: u128,
    }

    #[derive(Debug, PartialEq, Eq, Encode, Decode)]
    #[cfg_attr(feature = "std", derive(scale_info::TypeInfo))]
    pub enum MembraneError {
        Constructor,
        InvalidThreshold,
        NotInCommittee,
        HashDoesNotMatchData,
        PSP22(PSP22Error),
        RequestNotProcessed,
        RequestAlreadyProcessed,
        UnsupportedPair,
        AmountBelowMinimum,
        InkEnvError(String),
        NotOwner(AccountId),
        RequestAlreadySigned,
        BaseFeeTooLow,
        Arithmetic,
        NoRewards,
        NoMoreRewards,
    }

    impl From<InkEnvError> for MembraneError {
        fn from(why: InkEnvError) -> Self {
            Self::InkEnvError(format!("{:?}", why))
        }
    }

    impl From<PSP22Error> for MembraneError {
        fn from(inner: PSP22Error) -> Self {
            MembraneError::PSP22(inner)
        }
    }

    impl Membrane {
        #[ink(constructor)]
        pub fn new(
            committee: Vec<AccountId>,
            signature_threshold: u128,
            commission_per_dix_mille: u128,
            pocket_money: Balance,
            minimum_transfer_amount_usd: u128,
            relay_gas_usage: u128,
        ) -> Result<Self, MembraneError> {
            if commission_per_dix_mille.gt(&DIX_MILLE) {
                return Err(MembraneError::Constructor);
            }

            if signature_threshold == 0 || committee.len().lt(&(signature_threshold as usize)) {
                return Err(MembraneError::InvalidThreshold);
            }

            let committee_id = 0;

            let mut committee_set = Mapping::new();
            committee.clone().into_iter().for_each(|account| {
                committee_set.insert((committee_id, account), &());
            });

            let mut committee_size = Mapping::new();
            committee_size.insert(committee_id, &(committee.len() as u128));

            Ok(Self {
                owner: Self::env().caller(),
                request_nonce: 0,
                signature_threshold,
                pending_requests: Mapping::new(),
                signatures: Mapping::new(),
                processed_requests: Mapping::new(),
                committee: committee_set,
                committee_id,
                committee_size,
                supported_pairs: Mapping::new(),
                collected_committee_rewards: Mapping::new(),
                paid_out_member_rewards: Mapping::new(),
                minimum_transfer_amount_usd,
                pocket_money,
                commission_per_dix_mille,
                relay_gas_usage,
            })
        }

        // --- business logic

        /// Invoke this tx to initiate funds transfer to the destination chain.
        #[ink(message, payable)]
        pub fn send_request(
            &mut self,
            src_token_address: [u8; 32],
            amount: u128,
            dest_receiver_address: [u8; 32],
        ) -> Result<(), MembraneError> {
            if self
                .query_price(amount, src_token_address, USDT_TOKEN_ID)?
                .lt(&self.minimum_transfer_amount_usd)
            {
                return Err(MembraneError::AmountBelowMinimum);
            }

            let dest_token_address = self
                .supported_pairs
                .get(src_token_address)
                .ok_or(MembraneError::UnsupportedPair)?;

            let current_base_fee = self.base_fee()?;
            let base_fee = self.env().transferred_value();

            if base_fee.lt(&current_base_fee) {
                return Err(MembraneError::BaseFeeTooLow);
            }

            let sender = self.env().caller();

            self.transfer_from_tx(
                src_token_address.into(),
                sender,
                self.env().account_id(),
                amount,
            )?;

            // NOTE: this allows the committee members to take a payout for requests that are not neccessarily finished
            // by that time (no signature threshold reached yet).
            // We could be recording the base fee when the request collects quorum, but it could change in the meantime
            // which is potentially even worse
            let base_fee_total = self
                .collected_committee_rewards
                .get((self.committee_id, NATIVE_TOKEN_ID))
                .unwrap_or(0)
                .checked_add(base_fee)
                .ok_or(MembraneError::Arithmetic)?;

            self.collected_committee_rewards
                .insert((self.committee_id, NATIVE_TOKEN_ID), &base_fee_total);

            self.env().emit_event(CrosschainTransferRequest {
                dest_token_address,
                amount,
                dest_receiver_address,
                request_nonce: self.request_nonce,
            });

            self.request_nonce = self
                .request_nonce
                .checked_add(1)
                .ok_or(MembraneError::Arithmetic)?;

            // return surplus if any
            if let Some(surplus) = base_fee.checked_sub(current_base_fee) {
                self.env().transfer(sender, surplus)?;
            };

            Ok(())
        }

        /// Aggregates request votes cast by guardians and mints/burns tokens
        #[ink(message)]
        pub fn receive_request(
            &mut self,
            request_hash: HashedRequest,
            dest_token_address: [u8; 32],
            amount: u128,
            dest_receiver_address: [u8; 32],
            request_nonce: u128,
        ) -> Result<(), MembraneError> {
            let caller = self.env().caller();
            self.is_in_current_committee(caller)?;

            if self.processed_requests.contains(request_hash) {
                return Err(MembraneError::RequestAlreadyProcessed);
            }

            let bytes = concat_u8_arrays(vec![
                &dest_token_address,
                &amount.to_le_bytes(),
                &dest_receiver_address,
                &request_nonce.to_le_bytes(),
            ]);

            let hash = keccak256(&bytes);

            if !request_hash.eq(&hash) {
                return Err(MembraneError::HashDoesNotMatchData);
            }

            if self.signatures.contains((request_hash, caller)) {
                return Err(MembraneError::RequestAlreadySigned);
            }

            let mut request = self.pending_requests.get(request_hash).unwrap_or_default(); //  {

            // record vote
            request.signature_count += 1;
            self.signatures.insert((request_hash, caller), &());

<<<<<<< HEAD
                    self.env().emit_event(RequestSigned {
                        signer: caller,
                        request_hash,
                    });
                }
                Some(mut request) => {
                    self.signatures.insert((request_hash, caller), &());

                    request.signature_count += 1;

                    self.env().emit_event(RequestSigned {
                        signer: caller,
                        request_hash,
                    });

                    if request.signature_count >= self.signature_threshold {
                        self.processed_requests.insert(request_hash, &());
                        self.signatures.remove((request_hash, caller));
                        self.pending_requests.remove(request_hash);

                        self.mint_to(
                            dest_token_address.into(),
                            dest_receiver_address.into(),
                            amount,
                        )?;

                        self.env().emit_event(RequestProcessed { request_hash });
                    }

                    self.pending_requests.insert(request_hash, &request);
=======
            self.env().emit_event(RequestSigned {
                signer: caller,
                request_hash,
            });

            if request.signature_count >= self.signature_threshold {
                let commission = amount
                    .checked_mul(self.commission_per_dix_mille)
                    .ok_or(MembraneError::Arithmetic)?
                    .checked_div(DIX_MILLE)
                    .ok_or(MembraneError::Arithmetic)?;

                let updated_commission_total = self
                    .collected_committee_rewards
                    .get((self.committee_id, dest_token_address))
                    .unwrap_or(0)
                    .checked_add(commission)
                    .ok_or(MembraneError::Arithmetic)?;

                self.mint_to(
                    dest_token_address.into(),
                    dest_receiver_address.into(),
                    amount
                        .checked_sub(commission)
                        .ok_or(MembraneError::Arithmetic)?,
                )?;

                // bootstrap account with pocket money
                // NOTE: we don't revert on a failure!
                _ = self
                    .env()
                    .transfer(dest_receiver_address.into(), self.pocket_money);

                self.collected_committee_rewards.insert(
                    (self.committee_id, dest_token_address),
                    &updated_commission_total,
                );

                // mark it as processed
                self.processed_requests.insert(request_hash, &());
                self.pending_requests.remove(request_hash);

                self.env().emit_event(RequestProcessed {
                    request_hash,
                    dest_token_address,
                });
            } else {
                self.pending_requests.insert(request_hash, &request);
            }

            Ok(())
        }

        /// Request payout of rewards for signing & relaying cross-chain transfers.
        ///
        /// Can be called by anyone on behalf of the committee member.
        #[ink(message)]
        pub fn payout_rewards(
            &mut self,
            committee_id: CommitteeId,
            member_id: AccountId,
            token_id: [u8; 32],
        ) -> Result<(), MembraneError> {
            let collected_amount =
                self.get_paid_out_member_rewards(committee_id, member_id, token_id);

            let outstanding_amount =
                self.get_outstanding_member_rewards(committee_id, member_id, token_id)?;

            if outstanding_amount.gt(&0) {
                match token_id {
                    NATIVE_TOKEN_ID => {
                        self.env().transfer(member_id, outstanding_amount)?;
                    }
                    _ => {
                        self.mint_to(token_id.into(), member_id, outstanding_amount)?;
                    }
>>>>>>> 2e7d6e24
                }

                self.paid_out_member_rewards.insert(
                    (member_id, committee_id, token_id),
                    &collected_amount
                        .checked_add(outstanding_amount)
                        .ok_or(MembraneError::Arithmetic)?,
                );
            }

            Ok(())
        }

        /// Upgrades contract code
        #[ink(message)]
        pub fn set_code(
            &mut self,
            code_hash: [u8; 32],
            callback: Option<Selector>,
        ) -> Result<(), MembraneError> {
            self.ensure_owner()?;
            set_code_hash(&code_hash)?;

            // Optionally call a callback function in the new contract that performs the storage data migration.
            // By convention this function should be called `migrate`, it should take no arguments
            // and be call-able only by `this` contract's instance address.
            // To ensure the latter the `migrate` in the updated contract can e.g. check if it has an Admin role on self.
            //
            // `delegatecall` ensures that the target contract is called within the caller contracts context.
            if let Some(selector) = callback {
                build_call::<DefaultEnvironment>()
                    .delegate(Hash::from(code_hash))
                    .exec_input(ExecutionInput::new(ink::env::call::Selector::new(selector)))
                    .returns::<Result<(), MembraneError>>()
                    .invoke()?;
            }

            Ok(())
        }

        // ---  getter txs

        /// Query pocket money
        ///
        /// An amount of the native token that is tranferred with every request
        #[ink(message)]
        pub fn get_pocket_money(&self) -> Balance {
            self.pocket_money
        }

        /// Query total rewards for this committee
        ///
        /// Denominated in token with the `token_id` address
        /// Uses [0u8;32] to identify the native token
        #[ink(message)]
        pub fn get_committee_rewards(&self, committee_id: CommitteeId, token_id: [u8; 32]) -> u128 {
            self.collected_committee_rewards
                .get((committee_id, token_id))
                .unwrap_or_default()
        }

        /// Query already paid out committee member rewards
        ///
        /// Denominated in token with the `token_id` address
        /// Uses [0u8;32] to identify the native token
        #[ink(message)]
        pub fn get_paid_out_member_rewards(
            &self,
            committee_id: CommitteeId,
            member_id: AccountId,
            token_id: [u8; 32],
        ) -> u128 {
            self.paid_out_member_rewards
                .get((member_id, committee_id, token_id))
                .unwrap_or_default()
        }

        /// Query outstanding committee member rewards
        ///
        /// The amount that can still be requested.
        /// Denominated in token with the `token_id` address
        /// Uses [0u8;32] to identify the native token
        /// Returns an error (reverts) if the `member_id` account is not in the committee with `committee_id`
        #[ink(message)]
        pub fn get_outstanding_member_rewards(
            &self,
            committee_id: CommitteeId,
            member_id: AccountId,
            token_id: [u8; 32],
        ) -> Result<u128, MembraneError> {
            let total_amount = self
                .get_committee_rewards(committee_id, token_id)
                .checked_div(
                    self.committee_size
                        .get(committee_id)
                        .ok_or(MembraneError::NotInCommittee)?,
                )
                .ok_or(MembraneError::Arithmetic)?;

            let collected_amount =
                self.get_paid_out_member_rewards(committee_id, member_id, token_id);

            Ok(total_amount.saturating_sub(collected_amount))
        }

        /// Queries a gas price oracle and returns the current base_fee charged per cross chain transfer denominated in AZERO
        #[ink(message)]
        pub fn base_fee(&self) -> Result<Balance, MembraneError> {
            // TODO: implement
            // return a current gas price in WEI
            let do_query_gas_fee = || 39106342561;

            let amount = self
                .relay_gas_usage
                .checked_mul(do_query_gas_fee())
                .ok_or(MembraneError::Arithmetic)?;

            self.query_price(amount, WETH_TOKEN_ID, NATIVE_TOKEN_ID)
        }

        /// Returns current active committee id
        #[ink(message)]
        pub fn current_committee_id(&self) -> u128 {
            self.committee_id
        }

        /// Returns an error (reverts) if account is not in the committee with `committee_id`
        #[ink(message)]
        pub fn is_in_committee(&self, committee_id: CommitteeId, account: AccountId) -> bool {
            self.committee.contains((committee_id, account))
        }

        /// Returns an error (reverts) if account is not in the currently active committee
        #[ink(message)]
        pub fn is_in_current_committee(&self, account: AccountId) -> Result<(), MembraneError> {
            match self.is_in_committee(self.committee_id, account) {
                true => Ok(()),
                false => Err(MembraneError::NotInCommittee),
            }
        }

        #[ink(message)]
        pub fn get_commission_per_dix_mille(&self) -> u128 {
            self.commission_per_dix_mille
        }

        // ---  setter txs

        /// Removes a supported pair from bridging
        ///
        /// Can only be called by the contracts owner
        #[ink(message)]
        pub fn remove_pair(&mut self, from: [u8; 32]) -> Result<(), MembraneError> {
            self.ensure_owner()?;
            self.supported_pairs.remove(from);
            Ok(())
        }

        /// Adds a supported pair for bridging
        ///
        /// Can only be called by the contracts owner
        #[ink(message)]
        pub fn add_pair(&mut self, from: [u8; 32], to: [u8; 32]) -> Result<(), MembraneError> {
            self.ensure_owner()?;
            self.supported_pairs.insert(from, &to);
            Ok(())
        }

        /// Change the committee and increase committe id
        /// Can only be called by the contracts owner
        ///
        /// Changing the entire set is the ONLY way of upgrading the committee
        #[ink(message)]
        pub fn set_committee(&mut self, committee: Vec<AccountId>) -> Result<(), MembraneError> {
            self.ensure_owner()?;

            let committee_id = self.committee_id + 1;

            let mut committee_set = Mapping::new();
            committee.into_iter().for_each(|account| {
                committee_set.insert((committee_id, account), &());
            });

            self.committee = committee_set;
            self.committee_id = committee_id;

            Ok(())
        }

        /// Sets a new owner account
        ///
        /// Can only be called by contracts owner
        #[ink(message)]
        pub fn set_owner(&mut self, new_owner: AccountId) -> Result<(), MembraneError> {
            self.ensure_owner()?;
            self.owner = new_owner;
            Ok(())
        }

        // ---  helper functions

        /// Queries a price oracle and returns the price of an `amount` number of the `of` tokens.
        #[ink(message)]
        pub fn query_price(
            &self,
            amount_of: u128,
            of_token_address: [u8; 32],
            in_token_address: [u8; 32],
        ) -> Result<u128, MembraneError> {
            // TODO: implement
            if (of_token_address == WETH_TOKEN_ID) && (in_token_address == USDT_TOKEN_ID) {
                return Ok(amount_of * 2);
            }

            if (of_token_address == USDT_TOKEN_ID) && (in_token_address == WETH_TOKEN_ID) {
                return Ok(amount_of / 2);
            }

            Ok(amount_of)
        }

        fn ensure_owner(&mut self) -> Result<(), MembraneError> {
            let caller = self.env().caller();
            match caller.eq(&self.owner) {
                true => Ok(()),
                false => Err(MembraneError::NotOwner(caller)),
            }
        }

        /// Transfers a given amount of a PSP22 token on behalf of a specified account to another account
        ///
        /// Will revert if not enough allowance was given to the caller prior to executing this tx
        fn transfer_from_tx(
            &self,
            token: AccountId,
            from: AccountId,
            to: AccountId,
            amount: u128,
        ) -> Result<(), PSP22Error> {
            let mut psp22: ink::contract_ref!(PSP22) = token.into();
            psp22.transfer_from(from, to, amount, vec![])
        }

        /// Mints the specified amount of token to the designated account
        ///
        /// Membrane contract needs to have a Minter role on the token contract
        fn mint_to(&self, token: AccountId, to: AccountId, amount: u128) -> Result<(), PSP22Error> {
            let mut psp22: ink::contract_ref!(Mintable) = token.into();
            psp22.mint(to, amount)
        }
    }

    #[cfg(test)]
    mod tests {
        use ink::env::{
            test::{default_accounts, set_caller},
            DefaultEnvironment, Environment,
        };

        use super::*;

        const THRESHOLD: u128 = 3;
        const COMMISSION_PER_DIX_MILLE: u128 = 30;
        const POCKET_MONEY: Balance = 1000000000000;
        const MINIMUM_TRANSFER_AMOUNT_USD: u128 = 50;
        const RELAY_GAS_USAGE: u128 = 50000;

        type DefEnv = DefaultEnvironment;
        type AccountId = <DefEnv as Environment>::AccountId;

        fn guardian_accounts() -> Vec<AccountId> {
            let accounts = default_accounts::<DefEnv>();
            vec![
                accounts.bob,
                accounts.charlie,
                accounts.django,
                accounts.eve,
                accounts.frank,
            ]
        }

        #[ink::test]
        fn new_fails_on_zero_threshold() {
            set_caller::<DefEnv>(default_accounts::<DefEnv>().alice);
            assert_eq!(
                Membrane::new(
                    guardian_accounts(),
                    0,
                    COMMISSION_PER_DIX_MILLE,
                    POCKET_MONEY,
                    MINIMUM_TRANSFER_AMOUNT_USD,
                    RELAY_GAS_USAGE
                )
                .expect_err("Threshold is zero, instantiation should fail."),
                MembraneError::InvalidThreshold
            );
        }

        #[ink::test]
        fn new_fails_on_threshold_large_than_guardians() {
            set_caller::<DefEnv>(default_accounts::<DefEnv>().alice);
            assert_eq!(
                Membrane::new(
                    guardian_accounts(),
                    (guardian_accounts().len() + 1) as u128,
                    COMMISSION_PER_DIX_MILLE,
                    POCKET_MONEY,
                    MINIMUM_TRANSFER_AMOUNT_USD,
                    RELAY_GAS_USAGE
                )
                .expect_err("Threshold is larger than guardians, instantiation should fail."),
                MembraneError::InvalidThreshold
            );
        }

        #[ink::test]
        fn new_sets_caller_as_owner() {
            set_caller::<DefEnv>(default_accounts::<DefEnv>().alice);
            let mut membrane = Membrane::new(
                guardian_accounts(),
                THRESHOLD,
                COMMISSION_PER_DIX_MILLE,
                POCKET_MONEY,
                MINIMUM_TRANSFER_AMOUNT_USD,
                RELAY_GAS_USAGE,
            )
            .expect("Threshold is valid.");

            assert_eq!(membrane.ensure_owner(), Ok(()));
            set_caller::<DefEnv>(guardian_accounts()[0]);
            assert_eq!(
                membrane.ensure_owner(),
                Err(MembraneError::NotOwner(guardian_accounts()[0]))
            );
        }

        #[ink::test]
        fn new_sets_correct_guardians() {
            let accounts = default_accounts::<DefEnv>();
            set_caller::<DefEnv>(accounts.alice);
            let membrane = Membrane::new(
                guardian_accounts(),
                THRESHOLD,
                COMMISSION_PER_DIX_MILLE,
                POCKET_MONEY,
                MINIMUM_TRANSFER_AMOUNT_USD,
                RELAY_GAS_USAGE,
            )
            .expect("Threshold is valid.");

            for account in guardian_accounts() {
                assert!(membrane.is_in_committee(membrane.current_committee_id(), account));
            }
            assert!(!membrane.is_in_committee(membrane.current_committee_id(), accounts.alice));
        }

        #[ink::test]
        fn set_owner_works() {
            let accounts = default_accounts::<DefEnv>();
            set_caller::<DefEnv>(accounts.alice);
            let mut membrane = Membrane::new(
                guardian_accounts(),
                THRESHOLD,
                COMMISSION_PER_DIX_MILLE,
                POCKET_MONEY,
                MINIMUM_TRANSFER_AMOUNT_USD,
                RELAY_GAS_USAGE,
            )
            .expect("Threshold is valid.");
            set_caller::<DefEnv>(accounts.bob);
            assert_eq!(
                membrane.ensure_owner(),
                Err(MembraneError::NotOwner(accounts.bob))
            );
            set_caller::<DefEnv>(accounts.alice);
            assert_eq!(membrane.ensure_owner(), Ok(()));
            assert_eq!(membrane.set_owner(accounts.bob), Ok(()));
            set_caller::<DefEnv>(accounts.bob);
            assert_eq!(membrane.ensure_owner(), Ok(()));
        }

        #[ink::test]
        fn add_guardian_works() {
            let accounts = default_accounts::<DefEnv>();
            set_caller::<DefEnv>(accounts.alice);
            let mut membrane = Membrane::new(
                guardian_accounts(),
                THRESHOLD,
                COMMISSION_PER_DIX_MILLE,
                POCKET_MONEY,
                MINIMUM_TRANSFER_AMOUNT_USD,
                RELAY_GAS_USAGE,
            )
            .expect("Threshold is valid.");

            assert!(!membrane.is_in_committee(membrane.current_committee_id(), accounts.alice));
            assert_eq!(membrane.set_committee(vec![accounts.alice]), Ok(()));
            assert!(membrane.is_in_committee(membrane.current_committee_id(), accounts.alice));
        }

        #[ink::test]
        fn remove_guardian_works() {
            let accounts = default_accounts::<DefEnv>();
            set_caller::<DefEnv>(accounts.alice);
            let mut membrane = Membrane::new(
                guardian_accounts(),
                THRESHOLD,
                COMMISSION_PER_DIX_MILLE,
                POCKET_MONEY,
                MINIMUM_TRANSFER_AMOUNT_USD,
                RELAY_GAS_USAGE,
            )
            .expect("Threshold is valid.");

            assert!(membrane.is_in_committee(membrane.current_committee_id(), accounts.bob));
            assert_eq!(membrane.set_committee(vec![accounts.alice]), Ok(()));
            assert!(!membrane.is_in_committee(membrane.current_committee_id(), accounts.bob));
        }
    }
}<|MERGE_RESOLUTION|>--- conflicted
+++ resolved
@@ -42,13 +42,9 @@
     #[derive(Debug)]
     #[cfg_attr(feature = "std", derive(Eq, PartialEq))]
     pub struct RequestProcessed {
-<<<<<<< HEAD
         #[ink(topic)]
         pub request_hash: HashedRequest,
-=======
-        request_hash: HashedRequest,
-        dest_token_address: [u8; 32],
->>>>>>> 2e7d6e24
+        pub dest_token_address: [u8; 32],
     }
 
     #[ink(event)]
@@ -302,38 +298,6 @@
             request.signature_count += 1;
             self.signatures.insert((request_hash, caller), &());
 
-<<<<<<< HEAD
-                    self.env().emit_event(RequestSigned {
-                        signer: caller,
-                        request_hash,
-                    });
-                }
-                Some(mut request) => {
-                    self.signatures.insert((request_hash, caller), &());
-
-                    request.signature_count += 1;
-
-                    self.env().emit_event(RequestSigned {
-                        signer: caller,
-                        request_hash,
-                    });
-
-                    if request.signature_count >= self.signature_threshold {
-                        self.processed_requests.insert(request_hash, &());
-                        self.signatures.remove((request_hash, caller));
-                        self.pending_requests.remove(request_hash);
-
-                        self.mint_to(
-                            dest_token_address.into(),
-                            dest_receiver_address.into(),
-                            amount,
-                        )?;
-
-                        self.env().emit_event(RequestProcessed { request_hash });
-                    }
-
-                    self.pending_requests.insert(request_hash, &request);
-=======
             self.env().emit_event(RequestSigned {
                 signer: caller,
                 request_hash,
@@ -411,7 +375,6 @@
                     _ => {
                         self.mint_to(token_id.into(), member_id, outstanding_amount)?;
                     }
->>>>>>> 2e7d6e24
                 }
 
                 self.paid_out_member_rewards.insert(
