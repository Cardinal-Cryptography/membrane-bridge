#![cfg_attr(not(feature = "std"), no_std, no_main)]

pub use ownable2step::Ownable2StepError;

pub use self::most::{MostError, MostRef};

#[ink::contract]
pub mod most {

    use gas_oracle_trait::EthGasPriceOracle;
    use ink::{
        codegen::TraitCallBuilder,
        contract_ref,
        env::{
            call::{build_call, ExecutionInput},
            set_code_hash, DefaultEnvironment, Error as InkEnvError,
        },
        prelude::{format, string::String, vec, vec::Vec},
        storage::{traits::ManualKey, Lazy, Mapping},
    };
    use ownable2step::*;
    use psp22::PSP22Error;
    use psp22_traits::{Burnable, Mintable};
    use scale::{Decode, Encode};
    use shared::{concat_u8_arrays, keccak256, Keccak256HashOutput as HashedRequest, Selector};

    type CommitteeId = u128;

    const GAS_ORACLE_MAX_AGE: u64 = 24 * 60 * 60 * 1000; // 1 day
    const ORACLE_CALL_GAS_LIMIT: u64 = 2_000_000_000;
    const BASE_FEE_BUFFER_PERCENTAGE: u128 = 20;

    #[ink(event)]
    #[derive(Debug)]
    #[cfg_attr(feature = "std", derive(Eq, PartialEq))]
    pub struct CrosschainTransferRequest {
        #[ink(topic)]
        pub committee_id: CommitteeId,
        #[ink(topic)]
        pub dest_token_address: [u8; 32],
        pub amount: u128,
        #[ink(topic)]
        pub dest_receiver_address: [u8; 32],
        pub request_nonce: u128,
    }

    #[ink(event)]
    #[derive(Debug)]
    #[cfg_attr(feature = "std", derive(Eq, PartialEq))]
    pub struct RequestProcessed {
        pub request_hash: HashedRequest,
        #[ink(topic)]
        pub dest_token_address: [u8; 32],
    }

    #[ink(event)]
    #[derive(Debug)]
    #[cfg_attr(feature = "std", derive(Eq, PartialEq))]
    pub struct RequestSigned {
        pub request_hash: HashedRequest,
        #[ink(topic)]
        pub signer: AccountId,
    }

    #[ink(event)]
    #[derive(Debug)]
    #[cfg_attr(feature = "std", derive(Eq, PartialEq))]
    pub struct HaltedStateChanged {
        pub previous_state: bool,
        pub new_state: bool,
        #[ink(topic)]
        pub caller: AccountId,
    }

    #[ink(event)]
    #[derive(Debug)]
    #[cfg_attr(feature = "std", derive(Eq, PartialEq))]
    pub struct SignedProcessedRequest {
        pub request_hash: HashedRequest,
        #[ink(topic)]
        pub signer: AccountId,
    }

    #[ink(event)]
    #[derive(Debug)]
    #[cfg_attr(feature = "std", derive(Eq, PartialEq))]
    pub struct TransferOwnershipInitiated {
        pub new_owner: AccountId,
    }

    #[ink(event)]
    #[derive(Debug)]
    #[cfg_attr(feature = "std", derive(Eq, PartialEq))]
    pub struct TransferOwnershipAccepted {
        pub new_owner: AccountId,
    }

    #[derive(Default, Debug, Encode, Decode, Clone, Copy, PartialEq, Eq)]
    #[cfg_attr(
        feature = "std",
        derive(scale_info::TypeInfo, ink::storage::traits::StorageLayout)
    )]
    pub struct Request {
        signature_count: u128,
    }

    #[derive(Debug)]
    #[ink::storage_item]
    pub struct Data {
        /// nonce for outgoing cross-chain transfer requests
        request_nonce: u128,
        /// accounting helper
        committee_id: CommitteeId,
        /// a fixed subsidy transferred along with the bridged tokens to the destination account on aleph zero to bootstrap
        pocket_money: u128,
        /// How much gas does a single confirmation of a cross-chain transfer request use on the destination chain on average.
        /// This value is calculated by summing the total gas usage of *all* the transactions it takes to relay a single request and dividing it by the current committee size and multiplying by 1.2
        relay_gas_usage: u128,
        /// minimum fee that can be charged for a cross-chain transfer request
        min_fee: u128,
        /// maximum fee that can be charged for a cross-chain transfer request
        max_fee: u128,
        /// default fee that is charged for a cross-chain transfer request if the gas price oracle is not available/malfunctioning
        default_fee: u128,
        /// gas price oracle that is used to calculate the fee for a cross-chain transfer request
        gas_price_oracle: Option<AccountId>,
        /// Is the bridge in a halted state
        is_halted: bool,
    }

    #[ink(storage)]
    pub struct Most {
        data: Lazy<Data, ManualKey<0x44415441>>,
        /// stores the data used by the Ownable2Step trait
        ownable_data: Lazy<Ownable2StepData, ManualKey<0xDEADBEEF>>,
        /// requests that are still collecting signatures
        pending_requests: Mapping<HashedRequest, Request, ManualKey<0x50454E44>>,
        /// signatures per cross chain transfer request
        signatures: Mapping<(HashedRequest, AccountId), (), ManualKey<0x5349474E>>,
        /// signed & executed requests, a replay protection
        processed_requests: Mapping<HashedRequest, (), ManualKey<0x50524F43>>,
        /// set of guardian accounts that can sign requests
        committees: Mapping<(CommitteeId, AccountId), (), ManualKey<0x434F4D4D>>,
        /// accounting helper
        committee_sizes: Mapping<CommitteeId, u128, ManualKey<0x53495A45>>,
        /// number of signatures required to reach a quorum and costsxecute a transfer
        signature_thresholds: Mapping<CommitteeId, u128, ManualKey<0x54485245>>,
        /// source - destination token pairs that can be transferred across the bridge
        supported_pairs: Mapping<[u8; 32], [u8; 32], ManualKey<0x53555050>>,
        /// rewards collected by the commitee for relaying cross-chain transfer requests
        collected_committee_rewards: Mapping<CommitteeId, u128, ManualKey<0x434F4C4C>>,
        /// rewards collected by the individual commitee members for relaying cross-chain transfer requests
        paid_out_member_rewards: Mapping<(AccountId, CommitteeId), u128, ManualKey<0x50414944>>,
    }

    #[derive(Debug, PartialEq, Eq, Encode, Decode)]
    #[cfg_attr(feature = "std", derive(scale_info::TypeInfo))]
    pub enum MostError {
        Constructor,
        InvalidThreshold,
        NotInCommittee,
        HashDoesNotMatchData,
        PSP22(PSP22Error),
        Ownable(Ownable2StepError),
        RequestNotProcessed,
        RequestAlreadyProcessed,
        UnsupportedPair,
        InkEnvError(String),
        RequestAlreadySigned,
        BaseFeeTooLow,
        Arithmetic,
        NoRewards,
        NoMoreRewards,
        CorruptedStorage,
        IsHalted,
    }

    impl From<InkEnvError> for MostError {
        fn from(why: InkEnvError) -> Self {
            Self::InkEnvError(format!("{:?}", why))
        }
    }

    impl From<PSP22Error> for MostError {
        fn from(inner: PSP22Error) -> Self {
            MostError::PSP22(inner)
        }
    }

    impl From<Ownable2StepError> for MostError {
        fn from(inner: Ownable2StepError) -> Self {
            MostError::Ownable(inner)
        }
    }

    impl Most {
        #[allow(clippy::too_many_arguments)]
        #[ink(constructor)]
        pub fn new(
            committee: Vec<AccountId>,
            signature_threshold: u128,
            pocket_money: Balance,
            relay_gas_usage: u128,
            min_fee: Balance,
            max_fee: Balance,
            default_fee: Balance,
            gas_price_oracle: Option<AccountId>,
        ) -> Result<Self, MostError> {
            if signature_threshold == 0 || committee.len().lt(&(signature_threshold as usize)) {
                return Err(MostError::InvalidThreshold);
            }

            let committee_id = 0;

            let mut committees = Mapping::new();
            committee.clone().into_iter().for_each(|account| {
                committees.insert((committee_id, account), &());
            });

            let mut committee_sizes = Mapping::new();
            committee_sizes.insert(committee_id, &(committee.len() as u128));

            let mut signature_thresholds = Mapping::new();
            signature_thresholds.insert(committee_id, &signature_threshold);

            let mut data = Lazy::new();
            data.set(&Data {
                request_nonce: 0,
                committee_id,
                pocket_money,
                relay_gas_usage,
                min_fee,
                max_fee,
                default_fee,
                gas_price_oracle,
                is_halted: false,
            });

            let mut ownable_data = Lazy::new();
            ownable_data.set(&Ownable2StepData::new(Self::env().caller()));

            Ok(Self {
                data,
                ownable_data,
                signature_thresholds,
                committees,
                committee_sizes,
                pending_requests: Mapping::new(),
                signatures: Mapping::new(),
                processed_requests: Mapping::new(),
                supported_pairs: Mapping::new(),
                collected_committee_rewards: Mapping::new(),
                paid_out_member_rewards: Mapping::new(),
            })
        }

        // --- business logic

        /// Invoke this tx to initiate funds transfer to the destination chain.
        ///
        /// Upon checking basic conditions the contract will burn the `amount` number of `src_token_address` tokens from the caller
        /// and emit an event which is to be picked up & acted on up by the bridge guardians.
        #[ink(message, payable)]
        pub fn send_request(
            &mut self,
            src_token_address: [u8; 32],
            amount: u128,
            dest_receiver_address: [u8; 32],
        ) -> Result<(), MostError> {
            self.check_halted()?;

            let mut data = self.data()?;

            let dest_token_address = self
                .supported_pairs
                .get(src_token_address)
                .ok_or(MostError::UnsupportedPair)?;

            let current_base_fee = self.get_base_fee()?;
            let base_fee = self.env().transferred_value();

            if base_fee.lt(&current_base_fee) {
                return Err(MostError::BaseFeeTooLow);
            }

            let sender = self.env().caller();

            // burn the psp22 tokens
            self.burn_from(src_token_address.into(), sender, amount)?;

            // NOTE: this allows the committee members to take a payout for requests that are not neccessarily finished
            // by that time (no signature threshold reached yet).
            // We could be recording the base fee when the request collects quorum, but it could change in the meantime
            // which is potentially even worse
            let base_fee_total = self
                .collected_committee_rewards
                .get(data.committee_id)
                .unwrap_or(0)
                .checked_add(base_fee)
                .ok_or(MostError::Arithmetic)?;

            self.collected_committee_rewards
                .insert(data.committee_id, &base_fee_total);

            self.env().emit_event(CrosschainTransferRequest {
                committee_id: data.committee_id,
                dest_token_address,
                amount,
                dest_receiver_address,
                request_nonce: data.request_nonce,
            });

            data.request_nonce = data
                .request_nonce
                .checked_add(1)
                .ok_or(MostError::Arithmetic)?;

            self.data.set(&data);

            // return surplus if any
            if let Some(surplus) = base_fee.checked_sub(current_base_fee) {
                self.env().transfer(sender, surplus)?;
            };

            Ok(())
        }

        /// Aggregates request votes cast by guardians and mints/burns tokens
        #[ink(message)]
        pub fn receive_request(
            &mut self,
            request_hash: HashedRequest,
            committee_id: CommitteeId,
            dest_token_address: [u8; 32],
            amount: u128,
            dest_receiver_address: [u8; 32],
            request_nonce: u128,
        ) -> Result<(), MostError> {
            self.check_halted()?;

            let caller = self.env().caller();
            self.only_committee_member(committee_id, caller)?;

            let data = self.data()?;

            // Don't revert if the request has already been processed as
            // such a call can be made during regular guardian operation.
            if self.processed_requests.contains(request_hash) {
                self.env().emit_event(SignedProcessedRequest {
                    request_hash,
                    signer: caller,
                });
                return Ok(());
            }

            let bytes = concat_u8_arrays(vec![
                &committee_id.to_le_bytes(),
                &dest_token_address,
                &amount.to_le_bytes(),
                &dest_receiver_address,
                &request_nonce.to_le_bytes(),
            ]);

            let hash = keccak256(&bytes);

            if !request_hash.eq(&hash) {
                return Err(MostError::HashDoesNotMatchData);
            }

            if self.signatures.contains((request_hash, caller)) {
                return Err(MostError::RequestAlreadySigned);
            }

            let mut request = self.pending_requests.get(request_hash).unwrap_or_default(); //  {

            // record vote
            request.signature_count += 1;
            self.signatures.insert((request_hash, caller), &());

            self.env().emit_event(RequestSigned {
                signer: caller,
                request_hash,
            });

            let signature_threshold = self
                .signature_thresholds
                .get(data.committee_id)
                .ok_or(MostError::InvalidThreshold)?;

            if request.signature_count >= signature_threshold {
                self.mint_to(
                    dest_token_address.into(),
                    dest_receiver_address.into(),
                    amount,
                )?;

                // bootstrap account with pocket money
                // NOTE: we don't revert on a failure!
                _ = self
                    .env()
                    .transfer(dest_receiver_address.into(), data.pocket_money);

                // mark it as processed
                self.processed_requests.insert(request_hash, &());
                self.pending_requests.remove(request_hash);

                self.env().emit_event(RequestProcessed {
                    request_hash,
                    dest_token_address,
                });
            } else {
                self.pending_requests.insert(request_hash, &request);
            }

            Ok(())
        }

        /// Request payout of rewards for signing & relaying cross-chain transfers.
        ///
        /// Can be called by anyone on behalf of the committee member.
        #[ink(message)]
        pub fn payout_rewards(
            &mut self,
            committee_id: CommitteeId,
            member_id: AccountId,
        ) -> Result<(), MostError> {
            self.check_halted()?;

            let paid_out_rewards = self.get_paid_out_member_rewards(committee_id, member_id);

            let outstanding_rewards =
                self.get_outstanding_member_rewards(committee_id, member_id)?;

            if outstanding_rewards.gt(&0) {
                self.env().transfer(member_id, outstanding_rewards)?;

                self.paid_out_member_rewards.insert(
                    (member_id, committee_id),
                    &paid_out_rewards
                        .checked_add(outstanding_rewards)
                        .ok_or(MostError::Arithmetic)?,
                );
            }

            Ok(())
        }

        /// Upgrades contract code
        #[ink(message)]
        pub fn set_code(
            &mut self,
            code_hash: [u8; 32],
            callback: Option<Selector>,
        ) -> Result<(), MostError> {
            self.ensure_owner()?;
            set_code_hash(&code_hash)?;

            // Optionally call a callback function in the new contract that performs the storage data migration.
            // By convention this function should be called `migrate`, it should take no arguments
            // and be call-able only by `this` contract's instance address.
            // To ensure the latter the `migrate` in the updated contract can e.g. check if it has an Admin role on self.
            //
            // `delegatecall` ensures that the target contract is called within the caller contracts context.
            if let Some(selector) = callback {
                build_call::<DefaultEnvironment>()
                    .delegate(Hash::from(code_hash))
                    .exec_input(ExecutionInput::new(ink::env::call::Selector::new(selector)))
                    .returns::<Result<(), MostError>>()
                    .invoke()?;
            }

            Ok(())
        }

        // ---  getter txs

        /// Query request nonce
        ///
        /// Nonce is incremented with every request
        #[ink(message)]
        pub fn get_request_nonce(&self) -> Result<u128, MostError> {
            Ok(self.data()?.request_nonce)
        }

        /// Query pocket money
        ///
        /// An amount of the native token that is tranferred with every request
        #[ink(message)]
        pub fn get_pocket_money(&self) -> Result<Balance, MostError> {
            Ok(self.data()?.pocket_money)
        }

        /// Returns current active committee id
        #[ink(message)]
        pub fn get_current_committee_id(&self) -> Result<u128, MostError> {
            Ok(self.data()?.committee_id)
        }

        /// Query total rewards for this committee
        ///
        /// Denominated in AZERO
        #[ink(message)]
        pub fn get_collected_committee_rewards(&self, committee_id: CommitteeId) -> u128 {
            self.collected_committee_rewards
                .get(committee_id)
                .unwrap_or_default()
        }

        /// Query already paid out committee member rewards
        ///
        /// Denominated in AZERO
        #[ink(message)]
        pub fn get_paid_out_member_rewards(
            &self,
            committee_id: CommitteeId,
            member_id: AccountId,
        ) -> u128 {
            self.paid_out_member_rewards
                .get((member_id, committee_id))
                .unwrap_or_default()
        }

        /// Query outstanding committee member rewards
        ///
        /// The amount that can still be requested.
        /// Denominated in AZERO
        /// Returns an error (reverts) if the `member_id` account is not in the committee with `committee_id`
        #[ink(message)]
        pub fn get_outstanding_member_rewards(
            &self,
            committee_id: CommitteeId,
            member_id: AccountId,
        ) -> Result<u128, MostError> {
            let total_amount = self
                .get_collected_committee_rewards(committee_id)
                .checked_div(
                    self.committee_sizes
                        .get(committee_id)
                        .ok_or(MostError::NotInCommittee)?,
                )
                .ok_or(MostError::Arithmetic)?;

            let collected_amount = self.get_paid_out_member_rewards(committee_id, member_id);

            Ok(total_amount.saturating_sub(collected_amount))
        }

        /// Queries a gas price oracle and returns the current base_fee charged per cross chain transfer denominated in AZERO
        #[ink(message)]
        pub fn get_base_fee(&self) -> Result<Balance, MostError> {
            if let Some(gas_price_oracle_address) = self.data()?.gas_price_oracle {
                let gas_price_oracle: contract_ref!(EthGasPriceOracle) =
                    gas_price_oracle_address.into();

                let (gas_price, timestamp) = match gas_price_oracle
                    .call()
                    .get_price()
                    .gas_limit(ORACLE_CALL_GAS_LIMIT)
                    .try_invoke()
                {
                    Ok(Ok((gas_price, timestamp))) => (gas_price, timestamp),
                    _ => return Ok(self.data()?.default_fee),
                };

                if timestamp + GAS_ORACLE_MAX_AGE < self.env().block_timestamp() {
                    return Ok(self.data()?.default_fee);
                }

                let base_fee = gas_price
                    .checked_mul(self.data()?.relay_gas_usage)
                    .ok_or(MostError::Arithmetic)?
                    .checked_mul(100u128 + BASE_FEE_BUFFER_PERCENTAGE)
                    .ok_or(MostError::Arithmetic)?
                    .checked_div(100u128)
                    .ok_or(MostError::Arithmetic)?;

                if base_fee < self.data()?.min_fee {
                    Ok(self.data()?.min_fee)
                } else if base_fee > self.data()?.max_fee {
                    Ok(self.data()?.max_fee)
                } else {
                    Ok(base_fee)
                }
            } else {
                Ok(self.data()?.default_fee)
            }
        }

        /// Returns an error (reverts) if account is not in the committee with `committee_id`
        #[ink(message)]
        pub fn is_in_committee(&self, committee_id: CommitteeId, account: AccountId) -> bool {
            self.committees.contains((committee_id, account))
        }

        /// Returns an error (reverts) if account is not in the currently active committee
        #[ink(message)]
        pub fn only_committee_member(
            &self,
            committee_id: CommitteeId,
            account: AccountId,
        ) -> Result<(), MostError> {
            match self.is_in_committee(committee_id, account) {
                true => Ok(()),
                false => Err(MostError::NotInCommittee),
            }
        }

        // ---  setter txs

        /// Removes a supported pair from bridging
        ///
        /// Can only be called by the contracts owner
        #[ink(message)]
        pub fn remove_pair(&mut self, from: [u8; 32]) -> Result<(), MostError> {
            self.ensure_owner()?;
            self.supported_pairs.remove(from);
            Ok(())
        }

        /// Adds a supported pair for bridging
        ///
        /// Can only be called by the contracts owner
        #[ink(message)]
        pub fn add_pair(&mut self, from: [u8; 32], to: [u8; 32]) -> Result<(), MostError> {
            self.ensure_owner()?;
            self.supported_pairs.insert(from, &to);
            Ok(())
        }

        /// Sets address of the gas price oracle
        ///
        /// Can only be called by the contracts owner
        #[ink(message)]
        pub fn set_gas_price_oracle(
            &mut self,
            gas_price_oracle: AccountId,
        ) -> Result<(), MostError> {
            self.ensure_owner()?;
            let mut data = self.data()?;
            data.gas_price_oracle = Some(gas_price_oracle);
            self.data.set(&data);
            Ok(())
        }

        /// Change the committee and increase committe id
        /// Can only be called by the contracts owner
        ///
        /// Changing the entire set is the ONLY way of upgrading the committee
        #[ink(message)]
        pub fn set_committee(
            &mut self,
            committee: Vec<AccountId>,
            signature_threshold: u128,
        ) -> Result<(), MostError> {
            self.ensure_owner()?;

            let mut data = self.data()?;

            if signature_threshold == 0 || committee.len().lt(&(signature_threshold as usize)) {
                return Err(MostError::InvalidThreshold);
            }

            let committee_id = data.committee_id + 1;
            let mut committee_set = Mapping::new();
            committee.into_iter().for_each(|account| {
                committee_set.insert((committee_id, account), &());
            });

            self.committees = committee_set;
            data.committee_id = committee_id;

            self.data.set(&data);

            self.signature_thresholds
                .insert(committee_id, &signature_threshold);

            Ok(())
        }

<<<<<<< HEAD
=======
        /// Sets a new owner account
        ///
        /// Can only be called by contracts owner
        #[ink(message)]
        pub fn set_owner(&mut self, new_owner: AccountId) -> Result<(), MostError> {
            self.ensure_owner()?;
            let mut data = self.data()?;
            data.owner = new_owner;
            self.data.set(&data);
            Ok(())
        }

        /// Halt/resume the bridge contract
        ///
        /// Can only be called by the contracts owner
        #[ink(message)]
        pub fn set_halted(&mut self, new_state: bool) -> Result<(), MostError> {
            self.ensure_owner()?;

            let mut data = self.data()?;
            let previous_state = data.is_halted;

            if new_state != previous_state {
                data.is_halted = new_state;

                self.data.set(&data);
                self.env().emit_event(HaltedStateChanged {
                    previous_state,
                    new_state,
                    caller: self.env().caller(),
                });
            }

            Ok(())
        }

        /// Is the bridge halted?
        #[ink(message)]
        pub fn is_halted(&self) -> Result<bool, MostError> {
            Ok(self.data()?.is_halted)
        }

        // ---  helper functions

        fn check_halted(&self) -> Result<(), MostError> {
            match self.is_halted()? {
                true => Err(MostError::IsHalted),
                false => Ok(()),
            }
        }

        fn ensure_owner(&mut self) -> Result<(), MostError> {
            let caller = self.env().caller();
            let data = self.data()?;
            match caller.eq(&data.owner) {
                true => Ok(()),
                false => Err(MostError::NotOwner(caller)),
            }
        }

>>>>>>> bb51fe8a
        /// Mints the specified amount of token to the designated account
        ///
        /// Most contract needs to have a Minter role on the token contract
        fn mint_to(&self, token: AccountId, to: AccountId, amount: u128) -> Result<(), PSP22Error> {
            let mut psp22: ink::contract_ref!(Mintable) = token.into();
            psp22.mint(to, amount)
        }

        /// Burn the specified amount of token from the designated account
        ///
        /// Most contract needs to have a Burner role on the token contract
        fn burn_from(
            &self,
            token: AccountId,
            from: AccountId,
            amount: u128,
        ) -> Result<(), PSP22Error> {
            let mut psp22: ink::contract_ref!(Burnable) = token.into();
            psp22.burn_from(from, amount)
        }

        fn data(&self) -> Result<Data, MostError> {
            self.data.get().ok_or(MostError::CorruptedStorage)
        }

        fn ownable_data(&self) -> Result<Ownable2StepData, Ownable2StepError> {
            self.ownable_data
                .get()
                .ok_or(Ownable2StepError::Custom("CorruptedStorage".into()))
        }
    }

    impl Ownable2Step for Most {
        #[ink(message)]
        fn get_owner(&self) -> Ownable2StepResult<AccountId> {
            self.ownable_data()?.get_owner()
        }

        #[ink(message)]
        fn get_pending_owner(&self) -> Ownable2StepResult<AccountId> {
            self.ownable_data()?.get_pending_owner()
        }

        #[ink(message)]
        fn transfer_ownership(&mut self, new_owner: AccountId) -> Ownable2StepResult<()> {
            let mut ownable_data = self.ownable_data()?;
            ownable_data.transfer_ownership(self.env().caller(), new_owner)?;
            self.ownable_data.set(&ownable_data);
            self.env()
                .emit_event(TransferOwnershipInitiated { new_owner });
            Ok(())
        }

        #[ink(message)]
        fn accept_ownership(&mut self) -> Ownable2StepResult<()> {
            let new_owner = self.env().caller();
            let mut ownable_data = self.ownable_data()?;
            ownable_data.accept_ownership(new_owner)?;
            self.ownable_data.set(&ownable_data);
            self.env()
                .emit_event(TransferOwnershipAccepted { new_owner });
            Ok(())
        }

        #[ink(message)]
        fn ensure_owner(&self) -> Ownable2StepResult<()> {
            self.ownable_data()?.ensure_owner(self.env().caller())
        }
    }

    #[cfg(test)]
    mod tests {
        use ink::env::{
            test::{default_accounts, set_caller},
            DefaultEnvironment, Environment,
        };

        use super::*;

        const THRESHOLD: u128 = 3;
        const POCKET_MONEY: Balance = 1000000000000;
        const RELAY_GAS_USAGE: u128 = 50000;
        const MIN_FEE: Balance = 1000000000000;
        const MAX_FEE: Balance = 100000000000000;
        const DEFAULT_FEE: Balance = 30000000000000;

        type DefEnv = DefaultEnvironment;
        type AccountId = <DefEnv as Environment>::AccountId;

        fn guardian_accounts() -> Vec<AccountId> {
            let accounts = default_accounts::<DefEnv>();
            vec![
                accounts.bob,
                accounts.charlie,
                accounts.django,
                accounts.eve,
                accounts.frank,
            ]
        }

        #[ink::test]
        fn new_fails_on_zero_threshold() {
            set_caller::<DefEnv>(default_accounts::<DefEnv>().alice);
            assert_eq!(
                Most::new(
                    guardian_accounts(),
                    0,
                    POCKET_MONEY,
                    RELAY_GAS_USAGE,
                    MIN_FEE,
                    MAX_FEE,
                    DEFAULT_FEE,
                    None,
                )
                .expect_err("Threshold is zero, instantiation should fail."),
                MostError::InvalidThreshold
            );
        }

        #[ink::test]
        fn new_fails_on_threshold_large_than_guardians() {
            set_caller::<DefEnv>(default_accounts::<DefEnv>().alice);
            assert_eq!(
                Most::new(
                    guardian_accounts(),
                    (guardian_accounts().len() + 1) as u128,
                    POCKET_MONEY,
                    RELAY_GAS_USAGE,
                    MIN_FEE,
                    MAX_FEE,
                    DEFAULT_FEE,
                    None,
                )
                .expect_err("Threshold is larger than guardians, instantiation should fail."),
                MostError::InvalidThreshold
            );
        }

        #[ink::test]
        fn new_sets_caller_as_owner() {
            set_caller::<DefEnv>(default_accounts::<DefEnv>().alice);
            let most = Most::new(
                guardian_accounts(),
                THRESHOLD,
                POCKET_MONEY,
                RELAY_GAS_USAGE,
                MIN_FEE,
                MAX_FEE,
                DEFAULT_FEE,
                None,
            )
            .expect("Threshold is valid.");

            assert_eq!(most.ensure_owner(), Ok(()));
            set_caller::<DefEnv>(guardian_accounts()[0]);
            assert_eq!(
                most.ensure_owner(),
                Err(Ownable2StepError::CallerNotOwner(guardian_accounts()[0]))
            );
        }

        #[ink::test]
        fn new_sets_correct_guardians() {
            let accounts = default_accounts::<DefEnv>();
            set_caller::<DefEnv>(accounts.alice);
            let most = Most::new(
                guardian_accounts(),
                THRESHOLD,
                POCKET_MONEY,
                RELAY_GAS_USAGE,
                MIN_FEE,
                MAX_FEE,
                DEFAULT_FEE,
                None,
            )
            .expect("Threshold is valid.");

            for account in guardian_accounts() {
                assert!(most.is_in_committee(most.get_current_committee_id().unwrap(), account));
            }
            assert!(!most.is_in_committee(most.get_current_committee_id().unwrap(), accounts.alice));
        }

        #[ink::test]
        fn set_owner_works() {
            let accounts = default_accounts::<DefEnv>();
            set_caller::<DefEnv>(accounts.alice);
            let mut most = Most::new(
                guardian_accounts(),
                THRESHOLD,
                POCKET_MONEY,
                RELAY_GAS_USAGE,
                MIN_FEE,
                MAX_FEE,
                DEFAULT_FEE,
                None,
            )
            .expect("Threshold is valid.");
            set_caller::<DefEnv>(accounts.bob);
            assert_eq!(
                most.ensure_owner(),
                Err(Ownable2StepError::CallerNotOwner(accounts.bob))
            );
            set_caller::<DefEnv>(accounts.alice);
            assert_eq!(most.ensure_owner(), Ok(()));
            assert_eq!(most.transfer_ownership(accounts.bob), Ok(()));
            // check that bob has to accept before being granted ownership
            set_caller::<DefEnv>(accounts.bob);
            assert_eq!(
                most.ensure_owner(),
                Err(Ownable2StepError::CallerNotOwner(accounts.bob))
            );
            // check that only bob can accept the pending new ownership
            set_caller::<DefEnv>(accounts.charlie);
            assert_eq!(
                most.accept_ownership(),
                Err(Ownable2StepError::CallerNotOwner(accounts.charlie))
            );
            set_caller::<DefEnv>(accounts.bob);
            assert_eq!(most.accept_ownership(), Ok(()));
            assert_eq!(most.ensure_owner(), Ok(()));
        }

        #[ink::test]
        fn add_guardian_works() {
            let accounts = default_accounts::<DefEnv>();
            set_caller::<DefEnv>(accounts.alice);
            let mut most = Most::new(
                guardian_accounts(),
                THRESHOLD,
                POCKET_MONEY,
                RELAY_GAS_USAGE,
                MIN_FEE,
                MAX_FEE,
                DEFAULT_FEE,
                None,
            )
            .expect("Threshold is valid.");

            assert!(!most.is_in_committee(most.get_current_committee_id().unwrap(), accounts.alice));
            assert_eq!(most.set_committee(vec![accounts.alice], 1), Ok(()));
            assert!(most.is_in_committee(most.get_current_committee_id().unwrap(), accounts.alice));
        }

        #[ink::test]
        fn remove_guardian_works() {
            let accounts = default_accounts::<DefEnv>();
            set_caller::<DefEnv>(accounts.alice);
            let mut most = Most::new(
                guardian_accounts(),
                THRESHOLD,
                POCKET_MONEY,
                RELAY_GAS_USAGE,
                MIN_FEE,
                MAX_FEE,
                DEFAULT_FEE,
                None,
            )
            .expect("Threshold is valid.");

            assert!(most.is_in_committee(most.get_current_committee_id().unwrap(), accounts.bob));
            assert_eq!(most.set_committee(vec![accounts.alice], 1), Ok(()));
            assert!(!most.is_in_committee(most.get_current_committee_id().unwrap(), accounts.bob));
        }
    }
}<|MERGE_RESOLUTION|>--- conflicted
+++ resolved
@@ -677,8 +677,6 @@
             Ok(())
         }
 
-<<<<<<< HEAD
-=======
         /// Sets a new owner account
         ///
         /// Can only be called by contracts owner
@@ -739,7 +737,6 @@
             }
         }
 
->>>>>>> bb51fe8a
         /// Mints the specified amount of token to the designated account
         ///
         /// Most contract needs to have a Minter role on the token contract
