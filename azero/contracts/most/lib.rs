#![cfg_attr(not(feature = "std"), no_std, no_main)]

pub use ownable2step::Ownable2StepError;

pub use self::most::{MostError, MostRef};

#[ink::contract]
pub mod most {

    use gas_oracle_trait::EthGasPriceOracle;
    use ink::{
        codegen::TraitCallBuilder,
        contract_ref,
        env::{
            call::{build_call, ExecutionInput},
            set_code_hash, DefaultEnvironment, Error as InkEnvError,
        },
        prelude::{format, string::String, vec, vec::Vec},
        storage::{traits::ManualKey, Lazy, Mapping},
    };
    use ownable2step::*;
    use psp22::PSP22Error;
    use psp22_traits::{Burnable, Mintable};
    use scale::{Decode, Encode};
    use shared::{concat_u8_arrays, keccak256, Keccak256HashOutput as HashedRequest, Selector};

    type CommitteeId = u128;

    const GAS_ORACLE_MAX_AGE: u64 = 24 * 60 * 60 * 1000; // 1 day
    const ORACLE_CALL_GAS_LIMIT: u64 = 2_000_000_000;
    const BASE_FEE_BUFFER_PERCENTAGE: u128 = 20;

    #[ink(event)]
    #[derive(Debug)]
    #[cfg_attr(feature = "std", derive(Eq, PartialEq))]
    pub struct CrosschainTransferRequest {
        #[ink(topic)]
        pub committee_id: CommitteeId,
        #[ink(topic)]
        pub dest_token_address: [u8; 32],
        pub amount: u128,
        #[ink(topic)]
        pub dest_receiver_address: [u8; 32],
        pub request_nonce: u128,
    }

    #[ink(event)]
    #[derive(Debug)]
    #[cfg_attr(feature = "std", derive(Eq, PartialEq))]
    pub struct RequestProcessed {
        pub request_hash: HashedRequest,
        #[ink(topic)]
        pub dest_token_address: [u8; 32],
    }

    #[ink(event)]
    #[derive(Debug)]
    #[cfg_attr(feature = "std", derive(Eq, PartialEq))]
    pub struct RequestSigned {
        pub request_hash: HashedRequest,
        #[ink(topic)]
        pub signer: AccountId,
    }

    #[ink(event)]
    #[derive(Debug)]
    #[cfg_attr(feature = "std", derive(Eq, PartialEq))]
    pub struct HaltedStateChanged {
        pub previous_state: bool,
        pub new_state: bool,
        #[ink(topic)]
        pub caller: AccountId,
    }

    #[ink(event)]
    #[derive(Debug)]
    #[cfg_attr(feature = "std", derive(Eq, PartialEq))]
    pub struct SignedProcessedRequest {
        pub request_hash: HashedRequest,
        #[ink(topic)]
        pub signer: AccountId,
    }

    #[ink(event)]
    #[derive(Debug)]
    #[cfg_attr(feature = "std", derive(Eq, PartialEq))]
<<<<<<< HEAD
    pub struct TransferOwnershipInitiated {
        pub new_owner: AccountId,
    }

    #[ink(event)]
    #[derive(Debug)]
    #[cfg_attr(feature = "std", derive(Eq, PartialEq))]
    pub struct TransferOwnershipAccepted {
        pub new_owner: AccountId,
=======
    pub struct RequestAlreadySigned {
        pub request_hash: HashedRequest,
        #[ink(topic)]
        pub signer: AccountId,
>>>>>>> e6c7a358
    }

    #[derive(Default, Debug, Encode, Decode, Clone, Copy, PartialEq, Eq)]
    #[cfg_attr(
        feature = "std",
        derive(scale_info::TypeInfo, ink::storage::traits::StorageLayout)
    )]
    pub struct Request {
        signature_count: u128,
    }

    #[derive(Debug)]
    #[ink::storage_item]
    pub struct Data {
        /// nonce for outgoing cross-chain transfer requests
        request_nonce: u128,
        /// accounting helper
        committee_id: CommitteeId,
        /// a fixed subsidy transferred along with the bridged tokens to the destination account on aleph zero to bootstrap
        pocket_money: u128,
        /// How much gas does a single confirmation of a cross-chain transfer request use on the destination chain on average.
        /// This value is calculated by summing the total gas usage of *all* the transactions it takes to relay a single request and dividing it by the current committee size and multiplying by 1.2
        relay_gas_usage: u128,
        /// minimum fee that can be charged for a cross-chain transfer request
        min_fee: u128,
        /// maximum fee that can be charged for a cross-chain transfer request
        max_fee: u128,
        /// default fee that is charged for a cross-chain transfer request if the gas price oracle is not available/malfunctioning
        default_fee: u128,
        /// gas price oracle that is used to calculate the fee for a cross-chain transfer request
        gas_price_oracle: Option<AccountId>,
        /// Is the bridge in a halted state
        is_halted: bool,
    }

    #[ink(storage)]
    pub struct Most {
        data: Lazy<Data, ManualKey<0x44415441>>,
        /// stores the data used by the Ownable2Step trait
        ownable_data: Lazy<Ownable2StepData, ManualKey<0xDEADBEEF>>,
        /// requests that are still collecting signatures
        pending_requests: Mapping<HashedRequest, Request, ManualKey<0x50454E44>>,
        /// signatures per cross chain transfer request
        signatures: Mapping<(HashedRequest, AccountId), (), ManualKey<0x5349474E>>,
        /// signed & executed requests, a replay protection
        processed_requests: Mapping<HashedRequest, (), ManualKey<0x50524F43>>,
        /// set of guardian accounts that can sign requests
        committees: Mapping<(CommitteeId, AccountId), (), ManualKey<0x434F4D4D>>,
        /// accounting helper
        committee_sizes: Mapping<CommitteeId, u128, ManualKey<0x53495A45>>,
        /// number of signatures required to reach a quorum and costsxecute a transfer
        signature_thresholds: Mapping<CommitteeId, u128, ManualKey<0x54485245>>,
        /// source - destination token pairs that can be transferred across the bridge
        supported_pairs: Mapping<[u8; 32], [u8; 32], ManualKey<0x53555050>>,
        /// rewards collected by the commitee for relaying cross-chain transfer requests
        collected_committee_rewards: Mapping<CommitteeId, u128, ManualKey<0x434F4C4C>>,
        /// rewards collected by the individual commitee members for relaying cross-chain transfer requests
        paid_out_member_rewards: Mapping<(AccountId, CommitteeId), u128, ManualKey<0x50414944>>,
    }

    #[derive(Debug, PartialEq, Eq, Encode, Decode)]
    #[cfg_attr(feature = "std", derive(scale_info::TypeInfo))]
    pub enum MostError {
        Constructor,
        InvalidThreshold,
        NotInCommittee,
        HashDoesNotMatchData,
        PSP22(PSP22Error),
<<<<<<< HEAD
        Ownable(Ownable2StepError),
        RequestNotProcessed,
        RequestAlreadyProcessed,
        UnsupportedPair,
        InkEnvError(String),
        RequestAlreadySigned,
=======
        UnsupportedPair,
        InkEnvError(String),
        NotOwner(AccountId),
>>>>>>> e6c7a358
        BaseFeeTooLow,
        Arithmetic,
        CorruptedStorage,
        IsHalted,
    }

    impl From<InkEnvError> for MostError {
        fn from(why: InkEnvError) -> Self {
            Self::InkEnvError(format!("{:?}", why))
        }
    }

    impl From<PSP22Error> for MostError {
        fn from(inner: PSP22Error) -> Self {
            MostError::PSP22(inner)
        }
    }

    impl From<Ownable2StepError> for MostError {
        fn from(inner: Ownable2StepError) -> Self {
            MostError::Ownable(inner)
        }
    }

    impl Most {
        #[allow(clippy::too_many_arguments)]
        #[ink(constructor)]
        pub fn new(
            committee: Vec<AccountId>,
            signature_threshold: u128,
            pocket_money: Balance,
            relay_gas_usage: u128,
            min_fee: Balance,
            max_fee: Balance,
            default_fee: Balance,
            gas_price_oracle: Option<AccountId>,
        ) -> Result<Self, MostError> {
            if signature_threshold == 0 || committee.len().lt(&(signature_threshold as usize)) {
                return Err(MostError::InvalidThreshold);
            }

            let committee_id = 0;

            let mut committees = Mapping::new();
            committee.clone().into_iter().for_each(|account| {
                committees.insert((committee_id, account), &());
            });

            let mut committee_sizes = Mapping::new();
            committee_sizes.insert(committee_id, &(committee.len() as u128));

            let mut signature_thresholds = Mapping::new();
            signature_thresholds.insert(committee_id, &signature_threshold);

            let mut data = Lazy::new();
            data.set(&Data {
                request_nonce: 0,
                committee_id,
                pocket_money,
                relay_gas_usage,
                min_fee,
                max_fee,
                default_fee,
                gas_price_oracle,
                is_halted: false,
            });

            let mut ownable_data = Lazy::new();
            ownable_data.set(&Ownable2StepData::new(Self::env().caller()));

            Ok(Self {
                data,
                ownable_data,
                signature_thresholds,
                committees,
                committee_sizes,
                pending_requests: Mapping::new(),
                signatures: Mapping::new(),
                processed_requests: Mapping::new(),
                supported_pairs: Mapping::new(),
                collected_committee_rewards: Mapping::new(),
                paid_out_member_rewards: Mapping::new(),
            })
        }

        // --- business logic

        /// Invoke this tx to initiate funds transfer to the destination chain.
        ///
        /// Upon checking basic conditions the contract will burn the `amount` number of `src_token_address` tokens from the caller
        /// and emit an event which is to be picked up & acted on up by the bridge guardians.
        #[ink(message, payable)]
        pub fn send_request(
            &mut self,
            src_token_address: [u8; 32],
            amount: u128,
            dest_receiver_address: [u8; 32],
        ) -> Result<(), MostError> {
            self.check_halted()?;

            let mut data = self.data()?;

            let dest_token_address = self
                .supported_pairs
                .get(src_token_address)
                .ok_or(MostError::UnsupportedPair)?;

            let current_base_fee = self.get_base_fee()?;
            let base_fee = self.env().transferred_value();

            if base_fee.lt(&current_base_fee) {
                return Err(MostError::BaseFeeTooLow);
            }

            let sender = self.env().caller();

            // burn the psp22 tokens
            self.burn_from(src_token_address.into(), sender, amount)?;

            // NOTE: this allows the committee members to take a payout for requests that are not neccessarily finished
            // by that time (no signature threshold reached yet).
            // We could be recording the base fee when the request collects quorum, but it could change in the meantime
            // which is potentially even worse
            let base_fee_total = self
                .collected_committee_rewards
                .get(data.committee_id)
                .unwrap_or(0)
                .checked_add(base_fee)
                .ok_or(MostError::Arithmetic)?;

            self.collected_committee_rewards
                .insert(data.committee_id, &base_fee_total);

            self.env().emit_event(CrosschainTransferRequest {
                committee_id: data.committee_id,
                dest_token_address,
                amount,
                dest_receiver_address,
                request_nonce: data.request_nonce,
            });

            data.request_nonce = data
                .request_nonce
                .checked_add(1)
                .ok_or(MostError::Arithmetic)?;

            self.data.set(&data);

            // return surplus if any
            if let Some(surplus) = base_fee.checked_sub(current_base_fee) {
                self.env().transfer(sender, surplus)?;
            };

            Ok(())
        }

        /// Aggregates request votes cast by guardians and mints/burns tokens
        #[ink(message)]
        pub fn receive_request(
            &mut self,
            request_hash: HashedRequest,
            committee_id: CommitteeId,
            dest_token_address: [u8; 32],
            amount: u128,
            dest_receiver_address: [u8; 32],
            request_nonce: u128,
        ) -> Result<(), MostError> {
            self.check_halted()?;

            let caller = self.env().caller();
            self.only_committee_member(committee_id, caller)?;

            let data = self.data()?;

            // Don't revert if the request has already been processed as
            // such a call can be made during regular guardian operation.
            if self.processed_requests.contains(request_hash) {
                self.env().emit_event(SignedProcessedRequest {
                    request_hash,
                    signer: caller,
                });
                return Ok(());
            }

            if self.signatures.contains((request_hash, caller)) {
                self.env().emit_event(RequestAlreadySigned {
                    request_hash,
                    signer: caller,
                });
                return Ok(());
            }

            let bytes = concat_u8_arrays(vec![
                &committee_id.to_le_bytes(),
                &dest_token_address,
                &amount.to_le_bytes(),
                &dest_receiver_address,
                &request_nonce.to_le_bytes(),
            ]);

            let hash = keccak256(&bytes);

            if !request_hash.eq(&hash) {
                return Err(MostError::HashDoesNotMatchData);
            }

            let mut request = self.pending_requests.get(request_hash).unwrap_or_default(); //  {

            // record vote
            request.signature_count += 1;
            self.signatures.insert((request_hash, caller), &());

            self.env().emit_event(RequestSigned {
                signer: caller,
                request_hash,
            });

            let signature_threshold = self
                .signature_thresholds
                .get(data.committee_id)
                .ok_or(MostError::InvalidThreshold)?;

            if request.signature_count >= signature_threshold {
                self.mint_to(
                    dest_token_address.into(),
                    dest_receiver_address.into(),
                    amount,
                )?;

                // bootstrap account with pocket money
                // NOTE: we don't revert on a failure!
                _ = self
                    .env()
                    .transfer(dest_receiver_address.into(), data.pocket_money);

                // mark it as processed
                self.processed_requests.insert(request_hash, &());
                self.pending_requests.remove(request_hash);

                self.env().emit_event(RequestProcessed {
                    request_hash,
                    dest_token_address,
                });
            } else {
                self.pending_requests.insert(request_hash, &request);
            }

            Ok(())
        }

        /// Request payout of rewards for signing & relaying cross-chain transfers.
        ///
        /// Can be called by anyone on behalf of the committee member.
        #[ink(message)]
        pub fn payout_rewards(
            &mut self,
            committee_id: CommitteeId,
            member_id: AccountId,
        ) -> Result<(), MostError> {
            self.check_halted()?;

            let paid_out_rewards = self.get_paid_out_member_rewards(committee_id, member_id);

            let outstanding_rewards =
                self.get_outstanding_member_rewards(committee_id, member_id)?;

            if outstanding_rewards.gt(&0) {
                self.env().transfer(member_id, outstanding_rewards)?;

                self.paid_out_member_rewards.insert(
                    (member_id, committee_id),
                    &paid_out_rewards
                        .checked_add(outstanding_rewards)
                        .ok_or(MostError::Arithmetic)?,
                );
            }

            Ok(())
        }

        /// Upgrades contract code
        #[ink(message)]
        pub fn set_code(
            &mut self,
            code_hash: [u8; 32],
            callback: Option<Selector>,
        ) -> Result<(), MostError> {
            self.ensure_owner()?;
            set_code_hash(&code_hash)?;

            // Optionally call a callback function in the new contract that performs the storage data migration.
            // By convention this function should be called `migrate`, it should take no arguments
            // and be call-able only by `this` contract's instance address.
            // To ensure the latter the `migrate` in the updated contract can e.g. check if it has an Admin role on self.
            //
            // `delegatecall` ensures that the target contract is called within the caller contracts context.
            if let Some(selector) = callback {
                build_call::<DefaultEnvironment>()
                    .delegate(Hash::from(code_hash))
                    .exec_input(ExecutionInput::new(ink::env::call::Selector::new(selector)))
                    .returns::<Result<(), MostError>>()
                    .invoke()?;
            }

            Ok(())
        }

        // ---  getter txs

        /// Query request nonce
        ///
        /// Nonce is incremented with every request
        #[ink(message)]
        pub fn get_request_nonce(&self) -> Result<u128, MostError> {
            Ok(self.data()?.request_nonce)
        }

        /// Query pocket money
        ///
        /// An amount of the native token that is tranferred with every request
        #[ink(message)]
        pub fn get_pocket_money(&self) -> Result<Balance, MostError> {
            Ok(self.data()?.pocket_money)
        }

        /// Returns current active committee id
        #[ink(message)]
        pub fn get_current_committee_id(&self) -> Result<u128, MostError> {
            Ok(self.data()?.committee_id)
        }

        /// Query total rewards for this committee
        ///
        /// Denominated in AZERO
        #[ink(message)]
        pub fn get_collected_committee_rewards(&self, committee_id: CommitteeId) -> u128 {
            self.collected_committee_rewards
                .get(committee_id)
                .unwrap_or_default()
        }

        /// Query already paid out committee member rewards
        ///
        /// Denominated in AZERO
        #[ink(message)]
        pub fn get_paid_out_member_rewards(
            &self,
            committee_id: CommitteeId,
            member_id: AccountId,
        ) -> u128 {
            self.paid_out_member_rewards
                .get((member_id, committee_id))
                .unwrap_or_default()
        }

        /// Query outstanding committee member rewards
        ///
        /// The amount that can still be requested.
        /// Denominated in AZERO
        /// Returns an error (reverts) if the `member_id` account is not in the committee with `committee_id`
        #[ink(message)]
        pub fn get_outstanding_member_rewards(
            &self,
            committee_id: CommitteeId,
            member_id: AccountId,
        ) -> Result<u128, MostError> {
            let total_amount = self
                .get_collected_committee_rewards(committee_id)
                .checked_div(
                    self.committee_sizes
                        .get(committee_id)
                        .ok_or(MostError::NotInCommittee)?,
                )
                .ok_or(MostError::Arithmetic)?;

            let collected_amount = self.get_paid_out_member_rewards(committee_id, member_id);

            Ok(total_amount.saturating_sub(collected_amount))
        }

        /// Queries a gas price oracle and returns the current base_fee charged per cross chain transfer denominated in AZERO
        #[ink(message)]
        pub fn get_base_fee(&self) -> Result<Balance, MostError> {
            if let Some(gas_price_oracle_address) = self.data()?.gas_price_oracle {
                let gas_price_oracle: contract_ref!(EthGasPriceOracle) =
                    gas_price_oracle_address.into();

                let (gas_price, timestamp) = match gas_price_oracle
                    .call()
                    .get_price()
                    .gas_limit(ORACLE_CALL_GAS_LIMIT)
                    .try_invoke()
                {
                    Ok(Ok((gas_price, timestamp))) => (gas_price, timestamp),
                    _ => return Ok(self.data()?.default_fee),
                };

                if timestamp + GAS_ORACLE_MAX_AGE < self.env().block_timestamp() {
                    return Ok(self.data()?.default_fee);
                }

                let base_fee = gas_price
                    .checked_mul(self.data()?.relay_gas_usage)
                    .ok_or(MostError::Arithmetic)?
                    .checked_mul(100u128 + BASE_FEE_BUFFER_PERCENTAGE)
                    .ok_or(MostError::Arithmetic)?
                    .checked_div(100u128)
                    .ok_or(MostError::Arithmetic)?;

                if base_fee < self.data()?.min_fee {
                    Ok(self.data()?.min_fee)
                } else if base_fee > self.data()?.max_fee {
                    Ok(self.data()?.max_fee)
                } else {
                    Ok(base_fee)
                }
            } else {
                Ok(self.data()?.default_fee)
            }
        }

        /// Returns an error (reverts) if account is not in the committee with `committee_id`
        #[ink(message)]
        pub fn is_in_committee(&self, committee_id: CommitteeId, account: AccountId) -> bool {
            self.committees.contains((committee_id, account))
        }

        /// Returns an error (reverts) if account is not in the currently active committee
        #[ink(message)]
        pub fn only_committee_member(
            &self,
            committee_id: CommitteeId,
            account: AccountId,
        ) -> Result<(), MostError> {
            match self.is_in_committee(committee_id, account) {
                true => Ok(()),
                false => Err(MostError::NotInCommittee),
            }
        }

        // ---  setter txs

        /// Removes a supported pair from bridging
        ///
        /// Can only be called by the contracts owner
        #[ink(message)]
        pub fn remove_pair(&mut self, from: [u8; 32]) -> Result<(), MostError> {
            self.ensure_owner()?;
            self.supported_pairs.remove(from);
            Ok(())
        }

        /// Adds a supported pair for bridging
        ///
        /// Can only be called by the contracts owner
        #[ink(message)]
        pub fn add_pair(&mut self, from: [u8; 32], to: [u8; 32]) -> Result<(), MostError> {
            self.ensure_owner()?;
            self.supported_pairs.insert(from, &to);
            Ok(())
        }

        /// Sets address of the gas price oracle
        ///
        /// Can only be called by the contracts owner
        #[ink(message)]
        pub fn set_gas_price_oracle(
            &mut self,
            gas_price_oracle: AccountId,
        ) -> Result<(), MostError> {
            self.ensure_owner()?;
            let mut data = self.data()?;
            data.gas_price_oracle = Some(gas_price_oracle);
            self.data.set(&data);
            Ok(())
        }

        /// Change the committee and increase committe id
        /// Can only be called by the contracts owner
        ///
        /// Changing the entire set is the ONLY way of upgrading the committee
        #[ink(message)]
        pub fn set_committee(
            &mut self,
            committee: Vec<AccountId>,
            signature_threshold: u128,
        ) -> Result<(), MostError> {
            self.ensure_owner()?;

            let mut data = self.data()?;

            if signature_threshold == 0 || committee.len().lt(&(signature_threshold as usize)) {
                return Err(MostError::InvalidThreshold);
            }

            let committee_id = data.committee_id + 1;
            let mut committee_set = Mapping::new();
            committee.into_iter().for_each(|account| {
                committee_set.insert((committee_id, account), &());
            });

            self.committees = committee_set;
            data.committee_id = committee_id;

            self.data.set(&data);

            self.signature_thresholds
                .insert(committee_id, &signature_threshold);

            Ok(())
        }

        /// Halt/resume the bridge contract
        ///
        /// Can only be called by the contracts owner
        #[ink(message)]
        pub fn set_halted(&mut self, new_state: bool) -> Result<(), MostError> {
            self.ensure_owner()?;

            let mut data = self.data()?;
            let previous_state = data.is_halted;

            if new_state != previous_state {
                data.is_halted = new_state;

                self.data.set(&data);
                self.env().emit_event(HaltedStateChanged {
                    previous_state,
                    new_state,
                    caller: self.env().caller(),
                });
            }

            Ok(())
        }

        /// Is the bridge halted?
        #[ink(message)]
        pub fn is_halted(&self) -> Result<bool, MostError> {
            Ok(self.data()?.is_halted)
        }

        // ---  helper functions

        fn check_halted(&self) -> Result<(), MostError> {
            match self.is_halted()? {
                true => Err(MostError::IsHalted),
                false => Ok(()),
            }
        }

        /// Mints the specified amount of token to the designated account
        ///
        /// Most contract needs to have a Minter role on the token contract
        fn mint_to(&self, token: AccountId, to: AccountId, amount: u128) -> Result<(), PSP22Error> {
            let mut psp22: ink::contract_ref!(Mintable) = token.into();
            psp22.mint(to, amount)
        }

        /// Burn the specified amount of token from the designated account
        ///
        /// Most contract needs to have a Burner role on the token contract
        fn burn_from(
            &self,
            token: AccountId,
            from: AccountId,
            amount: u128,
        ) -> Result<(), PSP22Error> {
            let mut psp22: ink::contract_ref!(Burnable) = token.into();
            psp22.burn_from(from, amount)
        }

        fn data(&self) -> Result<Data, MostError> {
            self.data.get().ok_or(MostError::CorruptedStorage)
        }

        fn ownable_data(&self) -> Result<Ownable2StepData, Ownable2StepError> {
            self.ownable_data
                .get()
                .ok_or(Ownable2StepError::Custom("CorruptedStorage".into()))
        }
    }

    impl Ownable2Step for Most {
        #[ink(message)]
        fn get_owner(&self) -> Ownable2StepResult<AccountId> {
            self.ownable_data()?.get_owner()
        }

        #[ink(message)]
        fn get_pending_owner(&self) -> Ownable2StepResult<AccountId> {
            self.ownable_data()?.get_pending_owner()
        }

        #[ink(message)]
        fn transfer_ownership(&mut self, new_owner: AccountId) -> Ownable2StepResult<()> {
            let mut ownable_data = self.ownable_data()?;
            ownable_data.transfer_ownership(self.env().caller(), new_owner)?;
            self.ownable_data.set(&ownable_data);
            self.env()
                .emit_event(TransferOwnershipInitiated { new_owner });
            Ok(())
        }

        #[ink(message)]
        fn accept_ownership(&mut self) -> Ownable2StepResult<()> {
            let new_owner = self.env().caller();
            let mut ownable_data = self.ownable_data()?;
            ownable_data.accept_ownership(new_owner)?;
            self.ownable_data.set(&ownable_data);
            self.env()
                .emit_event(TransferOwnershipAccepted { new_owner });
            Ok(())
        }

        #[ink(message)]
        fn ensure_owner(&self) -> Ownable2StepResult<()> {
            self.ownable_data()?.ensure_owner(self.env().caller())
        }
    }

    #[cfg(test)]
    mod tests {
        use ink::env::{
            test::{default_accounts, set_caller},
            DefaultEnvironment, Environment,
        };

        use super::*;

        const THRESHOLD: u128 = 3;
        const POCKET_MONEY: Balance = 1000000000000;
        const RELAY_GAS_USAGE: u128 = 50000;
        const MIN_FEE: Balance = 1000000000000;
        const MAX_FEE: Balance = 100000000000000;
        const DEFAULT_FEE: Balance = 30000000000000;

        type DefEnv = DefaultEnvironment;
        type AccountId = <DefEnv as Environment>::AccountId;

        fn guardian_accounts() -> Vec<AccountId> {
            let accounts = default_accounts::<DefEnv>();
            vec![
                accounts.bob,
                accounts.charlie,
                accounts.django,
                accounts.eve,
                accounts.frank,
            ]
        }

        #[ink::test]
        fn new_fails_on_zero_threshold() {
            set_caller::<DefEnv>(default_accounts::<DefEnv>().alice);
            assert_eq!(
                Most::new(
                    guardian_accounts(),
                    0,
                    POCKET_MONEY,
                    RELAY_GAS_USAGE,
                    MIN_FEE,
                    MAX_FEE,
                    DEFAULT_FEE,
                    None,
                )
                .expect_err("Threshold is zero, instantiation should fail."),
                MostError::InvalidThreshold
            );
        }

        #[ink::test]
        fn new_fails_on_threshold_large_than_guardians() {
            set_caller::<DefEnv>(default_accounts::<DefEnv>().alice);
            assert_eq!(
                Most::new(
                    guardian_accounts(),
                    (guardian_accounts().len() + 1) as u128,
                    POCKET_MONEY,
                    RELAY_GAS_USAGE,
                    MIN_FEE,
                    MAX_FEE,
                    DEFAULT_FEE,
                    None,
                )
                .expect_err("Threshold is larger than guardians, instantiation should fail."),
                MostError::InvalidThreshold
            );
        }

        #[ink::test]
        fn new_sets_caller_as_owner() {
            set_caller::<DefEnv>(default_accounts::<DefEnv>().alice);
            let most = Most::new(
                guardian_accounts(),
                THRESHOLD,
                POCKET_MONEY,
                RELAY_GAS_USAGE,
                MIN_FEE,
                MAX_FEE,
                DEFAULT_FEE,
                None,
            )
            .expect("Threshold is valid.");

            assert_eq!(most.ensure_owner(), Ok(()));
            set_caller::<DefEnv>(guardian_accounts()[0]);
            assert_eq!(
                most.ensure_owner(),
                Err(Ownable2StepError::CallerNotOwner(guardian_accounts()[0]))
            );
        }

        #[ink::test]
        fn new_sets_correct_guardians() {
            let accounts = default_accounts::<DefEnv>();
            set_caller::<DefEnv>(accounts.alice);
            let most = Most::new(
                guardian_accounts(),
                THRESHOLD,
                POCKET_MONEY,
                RELAY_GAS_USAGE,
                MIN_FEE,
                MAX_FEE,
                DEFAULT_FEE,
                None,
            )
            .expect("Threshold is valid.");

            for account in guardian_accounts() {
                assert!(most.is_in_committee(most.get_current_committee_id().unwrap(), account));
            }
            assert!(!most.is_in_committee(most.get_current_committee_id().unwrap(), accounts.alice));
        }

        #[ink::test]
        fn set_owner_works() {
            let accounts = default_accounts::<DefEnv>();
            set_caller::<DefEnv>(accounts.alice);
            let mut most = Most::new(
                guardian_accounts(),
                THRESHOLD,
                POCKET_MONEY,
                RELAY_GAS_USAGE,
                MIN_FEE,
                MAX_FEE,
                DEFAULT_FEE,
                None,
            )
            .expect("Threshold is valid.");
            set_caller::<DefEnv>(accounts.bob);
            assert_eq!(
                most.ensure_owner(),
                Err(Ownable2StepError::CallerNotOwner(accounts.bob))
            );
            set_caller::<DefEnv>(accounts.alice);
            assert_eq!(most.ensure_owner(), Ok(()));
            assert_eq!(most.transfer_ownership(accounts.bob), Ok(()));
            // check that bob has to accept before being granted ownership
            set_caller::<DefEnv>(accounts.bob);
            assert_eq!(
                most.ensure_owner(),
                Err(Ownable2StepError::CallerNotOwner(accounts.bob))
            );
            // check that only bob can accept the pending new ownership
            set_caller::<DefEnv>(accounts.charlie);
            assert_eq!(
                most.accept_ownership(),
                Err(Ownable2StepError::CallerNotOwner(accounts.charlie))
            );
            set_caller::<DefEnv>(accounts.bob);
            assert_eq!(most.accept_ownership(), Ok(()));
            assert_eq!(most.ensure_owner(), Ok(()));
        }

        #[ink::test]
        fn add_guardian_works() {
            let accounts = default_accounts::<DefEnv>();
            set_caller::<DefEnv>(accounts.alice);
            let mut most = Most::new(
                guardian_accounts(),
                THRESHOLD,
                POCKET_MONEY,
                RELAY_GAS_USAGE,
                MIN_FEE,
                MAX_FEE,
                DEFAULT_FEE,
                None,
            )
            .expect("Threshold is valid.");

            assert!(!most.is_in_committee(most.get_current_committee_id().unwrap(), accounts.alice));
            assert_eq!(most.set_committee(vec![accounts.alice], 1), Ok(()));
            assert!(most.is_in_committee(most.get_current_committee_id().unwrap(), accounts.alice));
        }

        #[ink::test]
        fn remove_guardian_works() {
            let accounts = default_accounts::<DefEnv>();
            set_caller::<DefEnv>(accounts.alice);
            let mut most = Most::new(
                guardian_accounts(),
                THRESHOLD,
                POCKET_MONEY,
                RELAY_GAS_USAGE,
                MIN_FEE,
                MAX_FEE,
                DEFAULT_FEE,
                None,
            )
            .expect("Threshold is valid.");

            assert!(most.is_in_committee(most.get_current_committee_id().unwrap(), accounts.bob));
            assert_eq!(most.set_committee(vec![accounts.alice], 1), Ok(()));
            assert!(!most.is_in_committee(most.get_current_committee_id().unwrap(), accounts.bob));
        }
    }
}<|MERGE_RESOLUTION|>--- conflicted
+++ resolved
@@ -84,7 +84,6 @@
     #[ink(event)]
     #[derive(Debug)]
     #[cfg_attr(feature = "std", derive(Eq, PartialEq))]
-<<<<<<< HEAD
     pub struct TransferOwnershipInitiated {
         pub new_owner: AccountId,
     }
@@ -94,12 +93,15 @@
     #[cfg_attr(feature = "std", derive(Eq, PartialEq))]
     pub struct TransferOwnershipAccepted {
         pub new_owner: AccountId,
-=======
+    }
+
+    #[ink(event)]
+    #[derive(Debug)]
+    #[cfg_attr(feature = "std", derive(Eq, PartialEq))]
     pub struct RequestAlreadySigned {
         pub request_hash: HashedRequest,
         #[ink(topic)]
         pub signer: AccountId,
->>>>>>> e6c7a358
     }
 
     #[derive(Default, Debug, Encode, Decode, Clone, Copy, PartialEq, Eq)]
@@ -168,18 +170,10 @@
         NotInCommittee,
         HashDoesNotMatchData,
         PSP22(PSP22Error),
-<<<<<<< HEAD
         Ownable(Ownable2StepError),
-        RequestNotProcessed,
-        RequestAlreadyProcessed,
         UnsupportedPair,
         InkEnvError(String),
         RequestAlreadySigned,
-=======
-        UnsupportedPair,
-        InkEnvError(String),
-        NotOwner(AccountId),
->>>>>>> e6c7a358
         BaseFeeTooLow,
         Arithmetic,
         CorruptedStorage,
