import { ApiPromise, WsProvider, Keyring } from "@polkadot/api";
import MostConstructors from "../types/constructors/most";
import TokenConstructors from "../types/constructors/token";
import GovernanceConstructors from "../types/constructors/governance";
import Governance from "../types/contracts/governance";
import Most from "../types/contracts/most";
import Token from "../types/contracts/token";
<<<<<<< HEAD
import TestOracleConstructors from "../types/constructors/test_oracle";
import MoneyBox from "../types/contracts/money_box";
import MoneyBoxConstructors from "../types/constructors/money_box";

=======
import OracleConstructors from "../types/constructors/oracle";
>>>>>>> b79f95bc
import {
  uploadCode,
  Addresses,
  storeAddresses,
  estimateContractInit,
} from "./utils";
import "dotenv/config";
import "@polkadot/api-augment";

const envFile = process.env.AZERO_ENV || "dev";
async function import_env() {
  return await import(`../env/${envFile}.json`);
}

async function main(): Promise<void> {
  const {
    ws_node,
    relayers_keys,
    governance_keys,
    authority_seed,
    signature_threshold,
    pocket_money,
    relay_gas_usage,
    min_fee,
    max_fee,
    default_fee,
    authority,
  } = await import_env();

  const wsProvider = new WsProvider(ws_node);
  const keyring = new Keyring({ type: "sr25519" });

  const api = await ApiPromise.create({ provider: wsProvider });
  const deployer = keyring.addFromUri(authority_seed);

  const tokenCodeHash = await uploadCode(api, deployer, "token.contract");
  console.log("token code hash:", tokenCodeHash);

  const mostCodeHash = await uploadCode(api, deployer, "most.contract");
  console.log("most code hash:", mostCodeHash);

  const governanceCodeHash = await uploadCode(
    api,
    deployer,
    "governance.contract",
  );
  console.log("governance code hash:", governanceCodeHash);

  const oracleCodeHash = await uploadCode(api, deployer, "oracle.contract");
  console.log("oracle code hash:", oracleCodeHash);

  const moneyBoxCodeHash = await uploadCode(
    api,
    deployer,
    "money_box.contract",
  );
  console.log("money box code hash:", moneyBoxCodeHash);

  const governanceConstructors = new GovernanceConstructors(api, deployer);
  const mostConstructors = new MostConstructors(api, deployer);
  const tokenConstructors = new TokenConstructors(api, deployer);
<<<<<<< HEAD
  const testOracleConstructors = new TestOracleConstructors(api, deployer);
  const moneyBoxConstructors = new MoneyBoxConstructors(api, deployer);
=======
  const oracleConstructors = new OracleConstructors(api, deployer);
>>>>>>> b79f95bc

  let estimatedGasOracle = await estimateContractInit(
    api,
    deployer,
    "oracle.contract",
    [authority, 10000000000],
  );

  const { address: oracleAddress } = await oracleConstructors.new(
    authority, // owner
    10000000000, // initial value
    { gasLimit: estimatedGasOracle },
  );

  console.log("oracle address:", oracleAddress);

  const estimatedGasMoneyBox = await estimateContractInit(
    api,
    deployer,
    "money_box.contract",
    [pocket_money!],
  );

  const { address: moneyBoxAddress } = await moneyBoxConstructors.new(
    pocket_money!,
    { gasLimit: estimatedGasMoneyBox },
  );

  const estimatedGasMost = await estimateContractInit(
    api,
    deployer,
    "most.contract",
    [
      relayers_keys,
      signature_threshold!,
      relay_gas_usage!,
      min_fee!,
      max_fee!,
      default_fee!,
      oracleAddress,
      moneyBoxAddress,
    ],
  );

  const { address: mostAddress } = await mostConstructors.new(
    relayers_keys,
    signature_threshold!,
    relay_gas_usage!,
    min_fee!,
    max_fee!,
    default_fee!,
    oracleAddress,
    moneyBoxAddress,
    { gasLimit: estimatedGasMost },
  );

  console.log("most address:", mostAddress);

  const initialSupply = 0;
  const symbol = "wETH";
  const name = symbol;
  const decimals = 12;
  const minterBurner = mostAddress;
  const estimatedGasToken = await estimateContractInit(
    api,
    deployer,
    "token.contract",
    [initialSupply, name, symbol, decimals, minterBurner],
  );

  const { address: wethAddress } = await tokenConstructors.new(
    initialSupply,
    name,
    symbol,
    decimals,
    minterBurner,
    { gasLimit: estimatedGasToken },
  );
  console.log("token address:", wethAddress);

  const quorum = 2;
  const estimatedGasGovernance = await estimateContractInit(
    api,
    deployer,
    "governance.contract",
    [quorum],
  );

  const { address: governanceAddress } = await governanceConstructors.new(
    quorum,
    { gasLimit: estimatedGasGovernance },
  );
  const governance = new Governance(governanceAddress, deployer, api);
  console.log("governance address:", governanceAddress);

  console.log("Changing money box owner to most...");
  await new MoneyBox(moneyBoxAddress, deployer, api).tx.setOwner(mostAddress);

  for (const address of governance_keys) {
    console.log("Adding", address, "as governance member...");
    await governance.tx.addMember(address);
  }

  console.log("Transferring ownership of most to governance...");
  await new Most(mostAddress, deployer, api).tx.setOwner(governanceAddress);

  console.log("Transferring ownership of weth to governance...");
  await new Token(wethAddress, deployer, api).tx.setAdmin(governanceAddress);

  console.log("Transferring ownership of governance to governance...");
  await governance.tx.setOwner(governanceAddress);

  const addresses: Addresses = {
    governance: governanceAddress,
    most: mostAddress,
    weth: wethAddress,
<<<<<<< HEAD
    test_oracle: oracleAddress,
    money_box: moneyBoxAddress,
=======
    oracle: oracleAddress,
>>>>>>> b79f95bc
  };
  console.log("addresses:", addresses);

  storeAddresses(addresses);

  await api.disconnect();
}

main().catch((error) => {
  console.error(error);
  process.exitCode = 1;
});<|MERGE_RESOLUTION|>--- conflicted
+++ resolved
@@ -5,14 +5,10 @@
 import Governance from "../types/contracts/governance";
 import Most from "../types/contracts/most";
 import Token from "../types/contracts/token";
-<<<<<<< HEAD
-import TestOracleConstructors from "../types/constructors/test_oracle";
 import MoneyBox from "../types/contracts/money_box";
 import MoneyBoxConstructors from "../types/constructors/money_box";
-
-=======
 import OracleConstructors from "../types/constructors/oracle";
->>>>>>> b79f95bc
+
 import {
   uploadCode,
   Addresses,
@@ -74,12 +70,8 @@
   const governanceConstructors = new GovernanceConstructors(api, deployer);
   const mostConstructors = new MostConstructors(api, deployer);
   const tokenConstructors = new TokenConstructors(api, deployer);
-<<<<<<< HEAD
-  const testOracleConstructors = new TestOracleConstructors(api, deployer);
   const moneyBoxConstructors = new MoneyBoxConstructors(api, deployer);
-=======
   const oracleConstructors = new OracleConstructors(api, deployer);
->>>>>>> b79f95bc
 
   let estimatedGasOracle = await estimateContractInit(
     api,
@@ -196,12 +188,8 @@
     governance: governanceAddress,
     most: mostAddress,
     weth: wethAddress,
-<<<<<<< HEAD
-    test_oracle: oracleAddress,
+    oracle: oracleAddress,
     money_box: moneyBoxAddress,
-=======
-    oracle: oracleAddress,
->>>>>>> b79f95bc
   };
   console.log("addresses:", addresses);
 
