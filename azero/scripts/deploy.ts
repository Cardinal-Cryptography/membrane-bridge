import { ApiPromise, WsProvider, Keyring } from '@polkadot/api';
import MostConstructors from '../types/constructors/most';
import TokenConstructors from '../types/constructors/token';
import GovernanceConstructors from '../types/constructors/governance';
import { uploadCode, Addresses, storeAddresses, estimateContractInit } from './utils';
import 'dotenv/config';
import '@polkadot/api-augment';

const envFile = process.env.AZERO_ENV || "dev";
async function import_env() {
  return await import(`../env/${envFile}.json`);
}

async function main(): Promise<void> {
  let {
    ws_node,
    authority,
    authority_seed,
    signature_threshold,
    commission_per_dix_mille,
    pocket_money,
    minimum_transfer_amount_usd,
    relay_gas_usage
  } = await import_env();

  let wsProvider = new WsProvider(ws_node);
  let keyring = new Keyring({ type: "sr25519" });

  const api = await ApiPromise.create({ provider: wsProvider });
  const deployer = keyring.addFromUri(authority_seed);

  const tokenCodeHash = await uploadCode(api, deployer, "token.contract");
  console.log("token code hash:", tokenCodeHash);

<<<<<<< HEAD
  const mostCodeHash = await uploadCode(api, deployer, "most.contract");
  console.log('most code hash:', mostCodeHash);
=======
  const membraneCodeHash = await uploadCode(api, deployer, "membrane.contract");
  console.log("membrane code hash:", membraneCodeHash);
>>>>>>> 91065411

  const governanceCodeHash = await uploadCode(
    api,
    deployer,
    "governance.contract",
  );
  console.log("governance code hash:", governanceCodeHash);

  const governanceConstructors = new GovernanceConstructors(api, deployer);
  const mostConstructors = new MostConstructors(api, deployer);
  const tokenConstructors = new TokenConstructors(api, deployer);

<<<<<<< HEAD
  let estimatedGas = await estimateContractInit(api, deployer, 'most.contract', [
=======
  let estimatedGasMembrane = await estimateContractInit(api, deployer, 'membrane.contract', [
>>>>>>> 91065411
    [authority],
    signature_threshold!,
    commission_per_dix_mille!,
    pocket_money!,
    minimum_transfer_amount_usd!,
    relay_gas_usage!,
  ]);

  const { address: mostAddress } = await mostConstructors.new(
    [authority],
    signature_threshold!,
    commission_per_dix_mille!,
    pocket_money!,
    minimum_transfer_amount_usd!,
    relay_gas_usage!,
    { gasLimit: estimatedGasMembrane },
  );
<<<<<<< HEAD
  console.log('most address:', mostAddress);
=======
  console.log("membrane address:", membraneAddress);
>>>>>>> 91065411

  let estimatedGasToken = await estimateContractInit(
    api,
    deployer,
    "token.contract",
    [0, "wETH", "wETH", 12],
  );
  const { address: wethAddress } = await tokenConstructors.new(
    0, // initial supply
    "wETH", // name
    "wETH", // symbol
    12, // decimals
    { gasLimit: estimatedGasToken },
  );
  console.log("token address:", wethAddress);

  let estimatedGasGovernance = await estimateContractInit(
    api,
    deployer,
    "governance.contract",
    [2],
  );
  const { address: governanceAddress } = await governanceConstructors.new(
    2, // quorum
    { gasLimit: estimatedGasGovernance },
  );
  console.log("governance address:", governanceAddress);

  const addresses: Addresses = {
    governance: governanceAddress,
<<<<<<< HEAD
    most: mostAddress,
    weth: wethAddress
=======
    membrane: membraneAddress,
    weth: wethAddress,
>>>>>>> 91065411
  };
  console.log("addresses:", addresses);

  storeAddresses(addresses);

  await api.disconnect();
}

main().catch((error) => {
  console.error(error);
  process.exitCode = 1;
});<|MERGE_RESOLUTION|>--- conflicted
+++ resolved
@@ -32,13 +32,8 @@
   const tokenCodeHash = await uploadCode(api, deployer, "token.contract");
   console.log("token code hash:", tokenCodeHash);
 
-<<<<<<< HEAD
   const mostCodeHash = await uploadCode(api, deployer, "most.contract");
   console.log('most code hash:', mostCodeHash);
-=======
-  const membraneCodeHash = await uploadCode(api, deployer, "membrane.contract");
-  console.log("membrane code hash:", membraneCodeHash);
->>>>>>> 91065411
 
   const governanceCodeHash = await uploadCode(
     api,
@@ -51,11 +46,7 @@
   const mostConstructors = new MostConstructors(api, deployer);
   const tokenConstructors = new TokenConstructors(api, deployer);
 
-<<<<<<< HEAD
-  let estimatedGas = await estimateContractInit(api, deployer, 'most.contract', [
-=======
-  let estimatedGasMembrane = await estimateContractInit(api, deployer, 'membrane.contract', [
->>>>>>> 91065411
+  let estimatedGasMost = await estimateContractInit(api, deployer, 'most.contract', [
     [authority],
     signature_threshold!,
     commission_per_dix_mille!,
@@ -71,25 +62,23 @@
     pocket_money!,
     minimum_transfer_amount_usd!,
     relay_gas_usage!,
-    { gasLimit: estimatedGasMembrane },
+    { gasLimit: estimatedGasMost },
   );
-<<<<<<< HEAD
+
   console.log('most address:', mostAddress);
-=======
-  console.log("membrane address:", membraneAddress);
->>>>>>> 91065411
 
   let estimatedGasToken = await estimateContractInit(
     api,
     deployer,
     "token.contract",
-    [0, "wETH", "wETH", 12],
+    [0, "wETH", "wETH", 12, mostAddress],
   );
   const { address: wethAddress } = await tokenConstructors.new(
     0, // initial supply
     "wETH", // name
     "wETH", // symbol
     12, // decimals
+    mostAddress, // minter_burner address
     { gasLimit: estimatedGasToken },
   );
   console.log("token address:", wethAddress);
@@ -108,13 +97,8 @@
 
   const addresses: Addresses = {
     governance: governanceAddress,
-<<<<<<< HEAD
     most: mostAddress,
     weth: wethAddress
-=======
-    membrane: membraneAddress,
-    weth: wethAddress,
->>>>>>> 91065411
   };
   console.log("addresses:", addresses);
 
