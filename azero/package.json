{
    "name": "most-bridge",
    "version": "1.0.0",
    "author": "fbielejec",
    "license": "MIT",
    "description": "azero most bridge",
    "scripts": {
        "watch": "gulp default",
<<<<<<< HEAD
        "compile": "typechain-compiler --release --toolchain nightly-2023-05-31",
        "deploy": "npm config set script-shell \"/bin/bash\"; ts-node scripts/deploy.ts"
=======
        "compile": "typechain-compiler --release --toolchain nightly-2024-01-31",
        "deploy": "npm config set script-shell \"/bin/bash\"; ts-node scripts/deploy.ts",
        "ethereum_to_aleph": "ts-node e2e/ethereum_to_aleph.ts"
>>>>>>> e1649b6b
    },
    "dependencies": {
        "@727-ventures/typechain-compiler": "^1.1.0",
        "@727-ventures/typechain-types": "^1.1.0",
        "@polkadot/api": "^10.9.1",
        "@polkadot/api-contract": "^10.9.1",
        "@typescript-eslint/eslint-plugin": "^4.8.2",
        "@typescript-eslint/parser": "^4.8.2",
        "eslint": "^7.26.0",
        "eslint-config-prettier": "^8.6.0",
        "eslint-plugin-import": "^2.22.1",
        "eslint-plugin-node": "^11.1.0",
        "eslint-plugin-prettier": "^4.2.1",
        "eslint-plugin-promise": "^5.1.0",
        "ethers": "^6.10.0",
        "hardhat": "^2.19.5"
    },
    "devDependencies": {
        "ts-node": "^10.9.1",
<<<<<<< HEAD
        "typescript": "^5.1.3",
        "gulp": "^4.0.2",
        "gulp-shell": "^0.8.0"         
=======
        "typescript": "^5.1.3"
>>>>>>> e1649b6b
    }
}<|MERGE_RESOLUTION|>--- conflicted
+++ resolved
@@ -6,14 +6,9 @@
     "description": "azero most bridge",
     "scripts": {
         "watch": "gulp default",
-<<<<<<< HEAD
-        "compile": "typechain-compiler --release --toolchain nightly-2023-05-31",
-        "deploy": "npm config set script-shell \"/bin/bash\"; ts-node scripts/deploy.ts"
-=======
         "compile": "typechain-compiler --release --toolchain nightly-2024-01-31",
         "deploy": "npm config set script-shell \"/bin/bash\"; ts-node scripts/deploy.ts",
         "ethereum_to_aleph": "ts-node e2e/ethereum_to_aleph.ts"
->>>>>>> e1649b6b
     },
     "dependencies": {
         "@727-ventures/typechain-compiler": "^1.1.0",
@@ -33,12 +28,8 @@
     },
     "devDependencies": {
         "ts-node": "^10.9.1",
-<<<<<<< HEAD
         "typescript": "^5.1.3",
         "gulp": "^4.0.2",
-        "gulp-shell": "^0.8.0"         
-=======
-        "typescript": "^5.1.3"
->>>>>>> e1649b6b
+        "gulp-shell": "^0.8.0"
     }
 }