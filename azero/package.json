--- conflicted
+++ resolved
@@ -1,36 +1,4 @@
 {
-<<<<<<< HEAD
-  "name": "most-bridge",
-  "version": "1.0.0",
-  "author": "fbielejec",
-  "license": "MIT",
-  "description": "azero most bridge",
-  "scripts": {
-    "watch": "gulp default",
-    "compile": "typechain-compiler --release --toolchain nightly-2024-01-31",
-    "deploy": "npm config set script-shell \"/bin/bash\"; ts-node scripts/deploy.ts"
-  },
-  "dependencies": {
-    "@727-ventures/typechain-compiler": "^1.1.0",
-    "@727-ventures/typechain-types": "^1.1.0",
-    "@polkadot/api": "^10.9.1",
-    "@polkadot/api-contract": "^10.9.1",
-    "@typescript-eslint/eslint-plugin": "^4.8.2",
-    "@typescript-eslint/parser": "^4.8.2",
-    "eslint": "^7.26.0",
-    "eslint-config-prettier": "^8.6.0",
-    "eslint-plugin-import": "^2.22.1",
-    "eslint-plugin-node": "^11.1.0",
-    "eslint-plugin-prettier": "^4.2.1",
-    "eslint-plugin-promise": "^5.1.0",
-    "ethers": "^6.10.0",
-    "hardhat": "^2.19.5"
-  },
-  "devDependencies": {
-    "ts-node": "^10.9.1",
-    "typescript": "^5.1.3"
-  }
-=======
     "name": "most-bridge",
     "version": "1.0.0",
     "author": "fbielejec",
@@ -64,5 +32,4 @@
         "gulp": "^4.0.2",
         "gulp-shell": "^0.8.0"
     }
->>>>>>> a0186115
 }