{
  "projectFiles": [
    "contracts/most/*",
    "contracts/token/*",
    "contracts/governance/*",
<<<<<<< HEAD
    "contracts/gas-price-oracle/contract/*",
    "contracts/gas-price-oracle/test-contract/*",
    "contracts/money-box/contract/*"
=======
    "contracts/gas-price-oracle/contract/*"
>>>>>>> b79f95bc
  ],
  "typechainGeneratedPath": "types",
  "workspacePath": "./contracts"
}<|MERGE_RESOLUTION|>--- conflicted
+++ resolved
@@ -3,13 +3,8 @@
     "contracts/most/*",
     "contracts/token/*",
     "contracts/governance/*",
-<<<<<<< HEAD
     "contracts/gas-price-oracle/contract/*",
-    "contracts/gas-price-oracle/test-contract/*",
     "contracts/money-box/contract/*"
-=======
-    "contracts/gas-price-oracle/contract/*"
->>>>>>> b79f95bc
   ],
   "typechainGeneratedPath": "types",
   "workspacePath": "./contracts"
